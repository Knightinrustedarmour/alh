--- conflicted
+++ resolved
@@ -31,16 +31,5 @@
     long_description=read("README.md"),
     long_description_content_type="text/markdown",
     zip_safe=False,
-<<<<<<< HEAD
-    install_requires=[
-        "graphviz",
-        "oemof.solph >= 0.5.1, <0.6",
-        "oemof.thermal >= 0.0.6.dev1",
-        "pyyaml >= 6.0",
-        "pvlib",
-    ],
-
-=======
     install_requires=read("requirements.txt"),
->>>>>>> 49214a91
 )