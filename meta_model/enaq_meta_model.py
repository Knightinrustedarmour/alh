# -*- coding: utf-8 -*-
import numbers

import numpy as np
import pandas as pd

from oemof.solph import (Bus, EnergySystem, Flow, Sink, Source, Transformer,
                         Model, Investment, custom,
                         GenericStorage)

from .layered_heat import (HeatLayers, LayeredHeatPump, MultiLayerStorage,
                           HeatExchanger)
from .physics import (HHV_WP, TC_CONCRETE, H2O_HEAT_FUSION, H2O_DENSITY)


def _array(data, length):
    if isinstance(data, numbers.Number):
        data = np.full(length, fill_value=data)
    elif isinstance(data, list) and len(data) == length:
        data = np.array(data)
    else:
        raise ValueError

    return data


class ENaQMetaModel:
    def __init__(self, **kwargs):
        """
        :param kwargs: parameters for the energy system, see example.py

        :return: Oemof energy system and model,
                 as well as a dict containing all used technology classes
        """

        # Unpack kwargs
        meteo = kwargs.get('meteorology')
        temps = kwargs.get('temperatures')
        energy_cost = kwargs.get('energy_cost')
        demand = kwargs.get('demand')

        bhp = kwargs.get('heat_pump')
        if bhp and bhp["electric_input"] <= 0:
            del bhp
            bhp = None
        shp = kwargs.get('near_surface_heat_source')
        if shp and shp["thermal_output"] <= 0:
            del shp
            shp = None
        ghp = kwargs.get('geothermal_heat_source')
        if ghp and ghp["thermal_output"] <= 0:
            del ghp
            ghp = None
        ihs = kwargs.get('ice_storage')
        if ihs and ihs["volume"] <= 0:
            del ihs
            ihs = None
        tgs = kwargs.get('thermal_ground_storage')
        if tgs and tgs["volume"] <= 0:
            del tgs
            tgs = None
        boiler = kwargs.get('gas_boiler')
        if boiler and boiler["thermal_output"] <= 0:
            del boiler
            boiler = None
        pellet_boiler = kwargs.get('pellet_boiler')
        if pellet_boiler and pellet_boiler["thermal_output"] <= 0:
            del pellet_boiler
            pellet_boiler = None
        chp = kwargs.get('chp')
        self.biomethane_fraction = 0
        if chp and chp["electric_output"] <= 0:
            del chp
            chp = None
        if chp and chp["electric_output"] > 0:
            self.biomethane_fraction = chp['biomethane_fraction']
        pv = kwargs.get('pv')
        if pv and pv["nominal_power"] <= 0:
            del pv
            pv = None
        p2h = kwargs.get('power_to_heat')
        if p2h and p2h["thermal_output"] <= 0:
            del p2h
            p2h = None
        wt = kwargs.get('wind_turbine')
        if wt and wt["nominal_power"] <= 0:
            del wt
            wt = None
        battery = kwargs.get('battery')
        if battery and battery["capacity"] <= 0:
            del battery
            battery = None
        hs = kwargs.get('heat_storage')
        if hs and hs["volume"] <= 0:
            del hs
            hs = None
        st = kwargs.get('solar_thermal')
        if st and (st["st_area"] <= 0 or st["generation"].sum().max() <= 0):
            del st
            st = None

        self.spec_co2 = kwargs.get('co2')

        # Create relevant temperature list
        temperature_levels = temps['intermediate']
        temperature_levels.append(temps['heating'])
        temperature_levels.append(temps['heating']
                                  - temps['heat_drop_heating'])

        # Ensure unique temperatures
        temperature_levels = list(set(temperature_levels))
        temperature_levels.sort()

        # Time range of the data (in a)
        index = demand['electricity'].index
        self.number_of_time_steps = len(index)
        index.freq = pd.infer_freq(index)
        self.time_range = ((index[-1] - index[0] + index.freq)
                           / pd.Timedelta('365D'))

        for cost in ["AP", "market"]:
            energy_cost["electricity"][cost] = _array(
                data=energy_cost["electricity"][cost],
                length=self.number_of_time_steps)

        for quantity in ["el_in", "el_out"]:
            self.spec_co2[quantity] = _array(data=self.spec_co2[quantity],
                                             length=self.number_of_time_steps)

        ############################
        # Create energy system model
        ############################
        energy_system = EnergySystem(timeindex=demand['electricity'].index)

        # list of flows to identify different sources and sinks later
        # which use units of power
        self.pv_flows = list()
        self.wt_flows = list()
        self.chp_heat_flows = list()
<<<<<<< HEAD
        self.demand_flows = list()
=======
        self.chp_el_funded_flow = None
        self.chp_el_unfunded_flow = None
>>>>>>> 6ba5491a
        self.hp_flows = list()
        self.p2h_flows = list()
        self.boiler_flows = list()
        self.pellet_heat_flows = list()
        self.gt_input_flows = list()
        self.st_input_flows = list()
        self.fossil_gas_flows = list()
        self.biomethane_flows = list()
        self.chp_gas_flows = list()
        self.electricity_import_flows = list()
        self.electricity_export_flows = list()
        self.wood_pellets_flows = list()

        # Create main buses
        b_eldist = Bus(label="b_eldist")  # Local distribution network
        b_elprod = Bus(label="b_elprod",  # local production network
                       outputs={b_eldist: Flow(
                           variable_costs=energy_cost['eeg_levy'])})
        b_elgrid = Bus(label="b_elgrid")
        b_elxprt = Bus(label="b_elxprt")  # electricity export network
        b_gas = Bus(label="b_gas")

        energy_system.add(b_eldist, b_elprod, b_elxprt, b_gas, b_elgrid)

        ###################################################################
        # unidirectional grid connection
        grid_connection = custom.Link(
            label="grid_connection",
            inputs={b_elgrid: Flow(),
                    b_elxprt: Flow()},
            outputs={b_eldist: Flow(),
                     b_elgrid: Flow()},
            conversion_factors={(b_elxprt, b_elgrid): 1,
                                (b_elgrid, b_eldist): 1}
        )

        energy_system.add(grid_connection)

        ###################################################################
        # Thermal components
        heat_layers = HeatLayers(energy_system=energy_system,
                                 temperature_levels=temperature_levels,
                                 reference_temperature=temps['reference'])

        if hs:
            thermal_storage = MultiLayerStorage(
                diameter=hs['diameter'],
                volume=hs['volume'],
                insulation_thickness=hs['insulation_thickness'],
                ambient_temperature=meteo['temp_air'],
                heat_layers=heat_layers)
        else:
            thermal_storage = None

        ####################################################################
        # Heat pump
        if bhp:
            heat_sources = dict()
            if ihs:
                heat_sources["ice"] = 0
            if shp:
                heat_sources["soil"] = meteo['temp_soil']
            if ghp:
                heat_sources["sonde"] = ghp['temperature']
            if tgs:
                heat_sources["pit_storage"] = tgs["temperature"]

            if len(heat_sources) > 0:
                b_el_bhp = Bus(
                    label='b_el_bhp',
                    inputs={
                        b_eldist: Flow(nominal_value=bhp['electric_input'])})
                energy_system.add(b_el_bhp)
                if 'thermal_output' not in bhp:
                    bhp['thermal_output'] = None
                heat_pump = LayeredHeatPump(
                    energy_system=energy_system,
                    heat_layers=heat_layers,
                    electricity_source=b_el_bhp,
                    thermal_power_limit=bhp['thermal_output'],
                    heat_sources=heat_sources,
                    label="heat_pump")
            else:
                heat_pump = None
            self.heat_pump = heat_pump
            # heat pump sources
            # near surface source
            if shp:
                b_shp = Bus(label="b_bhp",
                            outputs={heat_pump.b_th_in["soil"]: Flow()})
                s_shp = Source(
                    label="s_shp",
                    outputs={b_shp: Flow(nominal_value=shp['thermal_output'])})

                self.gt_input_flows.append((s_shp.label, b_shp.label))
                energy_system.add(s_shp, b_shp)

            # deep geothermal
            if ghp:
                b_ghp = Bus(label="b_ghp",
                            outputs={heat_pump.b_th_in["sonde"]: Flow()})
                s_ghp = Source(
                    label="s_ghp",
                    outputs={b_ghp: Flow(nominal_value=ghp['thermal_output'])})

                self.gt_input_flows.append((s_ghp.label, b_ghp.label))
                energy_system.add(s_ghp, b_ghp)

            ###################################################################
            # Ice storage
            if ihs:
                b_ihs = Bus(label='b_ihs',
                            inputs={heat_layers.b_th_lowest: Flow()},
                            outputs={heat_pump.b_th_in["ice"]: Flow()})

                # Calculate dimensions for loss/gain estimation
                ihs_surface_top = ihs['volume'] / ihs['height']
                ihs_radius = np.sqrt(ihs_surface_top) / np.pi
                ihs_surface_side = 2 * np.pi * ihs_radius * ihs['height']

                ihs_gains_air = (meteo['temp_air']  # °C = delta in K
                                 * TC_CONCRETE  # W / (m * K)
                                 * ihs_surface_top  # m²
                                 / ihs['ceil_thickness'])  # m
                ihs_gains_ground = (meteo['temp_soil']
                                    * TC_CONCRETE
                                    * (ihs_surface_side + ihs_surface_top)
                                    / ihs['wall_thickness'])

                s_ihs = GenericStorage(
                    label='s_ihs',
                    inputs={b_ihs: Flow()},
                    outputs={b_ihs: Flow()},
                    fixed_losses_relative=-1e-6 * (ihs_gains_air
                                                   + ihs_gains_ground),
                    nominal_storage_capacity=(H2O_HEAT_FUSION
                                              * H2O_DENSITY
                                              * ihs['volume'])
                )

                # For most ambient temperatures,
                # the ice storage will melt (gain energy).
                # So we add excess heat to allow not using it.
                # We charge money for this to make it unattractive to use
                s_ihs_excess = Sink(label="ihs_excess",
                                    inputs={b_ihs: Flow()})

                energy_system.add(b_ihs, s_ihs, s_ihs_excess)

<<<<<<< HEAD
            if tgs:
                b_thp = Bus(label='b_ehp',
                            inputs={heat_layers.b_th_lowest: Flow()},
                            outputs={heat_pump.b_th_in["pit_storage"]: Flow()})

                s_tgs = GenericStorage(
                    label='s_tgs',
                    nominal_storage_capacity=tgs['heat_capacity'],
                    inputs={b_thp: Flow()},
                    outputs={b_thp: Flow()})
                energy_system.add(s_tgs, b_thp)
        else:
            self.heat_pump = None

        ###############################################################
        # Solar thermal
        if st:
            b_st = Bus(label="b_st")
            s_st = Source(label="s_st",
                          outputs={b_st: Flow(nominal_value=1)})

            energy_system.add(s_st, b_st)

            for temp in heat_layers.TEMPERATURE_LEVELS:
                # Naming of new temperature bus
                temp_str = "{0:.0f}".format(temp)

                b_th_in_level = heat_layers.b_th_in[temp]
=======
        ####################################################################
        # Create object collections for temperature dependent technologies
        b_th = dict()
        b_th_in = dict()
        h_storage_comp = list()

        # ...and know what was the temperature level before.
        temp_low = None
        for temp in temperature_levels:
            # Naming of new temperature bus
            temp_str = "{0:.0f}".format(kelvin_to_celsius(temp))
            b_th_label = 'b_th_' + temp_str
            b_th_in_label = 'b_th_in_' + temp_str

            if temp_low is None:
                if bhp and ihs:
                    b_th_level = Bus(label=b_th_label,
                                     outputs={b_ihs: Flow()})
                else:
                    b_th_level = Bus(label=b_th_label)
                b_th_in_level = Bus(label=b_th_in_label,
                                    outputs={b_th_level: Flow()})
            else:  # connects to the previous temperature level
                b_th_level = Bus(label=b_th_label)
                b_th_in_level = Bus(label=b_th_in_label,
                                    outputs={b_th_in[temp_low]: Flow(),
                                             b_th_level: Flow()})

            b_th[temp] = b_th_level
            b_th_in[temp] = b_th_in_level

            energy_system.add(b_th_level, b_th_in_level)

            if tgs and bhp:
                # thermal ground storage as source for heat pumps
                thp_label = 't_thp_' + temp_str

                if temp_low is None:
                    b_thp = Bus(label='b_ehp', inputs={b_th[temp]: Flow()})

                    s_tgs = GenericStorage(
                        label='s_tgs',
                        nominal_storage_capacity=tgs['heat_capacity'],
                        inputs={b_thp: Flow()},
                        outputs={b_thp: Flow()})
                    energy_system.add(s_tgs, b_thp)

                thp_cop = calc_cop(tgs['temperature'],
                                   temp,
                                   cop_0_35=bhp["cop_0_35"])
                t_thp = Transformer(label=thp_label,
                                    inputs={b_el_bhp: Flow(),
                                            b_thp: Flow()},
                                    outputs={b_th_in_level: Flow()},
                                    conversion_factors={
                                        b_el_bhp: 1 / thp_cop,
                                        b_thp: (thp_cop - 1) / thp_cop,
                                        b_th_in_level: 1})

                self.hp_flows.append((t_thp.label, b_th_in_level.label))
                energy_system.add(t_thp)

            # ice storage as source for heat pumps
            if bhp and ihs:
                ihp_label = 't_ihp_' + temp_str
                ihp_cop = calc_cop(celsius_to_kelvin(0),
                                   temp,
                                   cop_0_35=bhp["cop_0_35"])
                t_ihp = Transformer(label=ihp_label,
                                    inputs={b_el_bhp: Flow(),
                                            b_ihs: Flow()},
                                    outputs={b_th_in_level: Flow()},
                                    conversion_factors={
                                        b_el_bhp: 1 / ihp_cop,
                                        b_ihs: (ihp_cop - 1) / ihp_cop,
                                        b_th_in_level: 1})
                self.hp_flows.append((t_ihp.label, b_th_in_level.label))
                energy_system.add(t_ihp)

            # (deep) geothermal source heat pump
            if bhp and ghp:
                ghp_label = 't_ghp_' + temp_str
                ghp_cop = calc_cop(ghp['temperature'],
                                   temp,
                                   cop_0_35=bhp["cop_0_35"])
                t_ghp = Transformer(label=ghp_label,
                                    inputs={b_el_bhp: Flow(),
                                            b_ghp: Flow()},
                                    outputs={b_th_in_level: Flow()},
                                    conversion_factors={
                                        b_el_bhp: 1 / ghp_cop,
                                        b_ghp: (ghp_cop - 1) / ghp_cop,
                                        b_th_in_level: 1})
                self.hp_flows.append((t_ghp.label, b_th_in_level.label))
                energy_system.add(t_ghp)

            # (near surface) geothermal source heat pump
            if bhp and shp:
                bhp_label = 't_shp_' + temp_str
                shp_cop = calc_cop(shp['temperature'],
                                   temp,
                                   cop_0_35=bhp["cop_0_35"])
                t_shp = Transformer(label=bhp_label,
                                    inputs={b_el_bhp: Flow(),
                                            b_shp: Flow()},
                                    outputs={b_th_in_level: Flow()},
                                    conversion_factors={
                                        b_el_bhp: 1 / shp_cop,
                                        b_shp: (shp_cop - 1) / shp_cop,
                                        b_th_in_level: 1})
                self.hp_flows.append((t_shp.label, b_th_in_level.label))
                energy_system.add(t_shp)

            ###############################################################
            # solar thermal sources
            if st:
>>>>>>> 6ba5491a
                st_level_label = 't_st_' + temp_str
                t_st_level = Transformer(
                    label=st_level_label,
                    inputs={b_st: Flow(nominal_value=1)},
                    outputs={b_th_in_level: Flow(nominal_value=1)},
                    conversion_factors={
                        b_st: (1 / st['generation'][
                            'ST_' + str(temp)]).to_list()})

                self.st_input_flows.append((st_level_label,
                                            b_th_in_level.label))
                energy_system.add(t_st_level)

        ###############################################################
        # create external markets
        # RLM customer for district and larger buildings
        m_el_in = Source(label='m_el_in',
                         outputs={b_elgrid: Flow(
                             variable_costs=(
                                     energy_cost['electricity']['AP']
                                     + self.spec_co2['el_in']
                                     * self.spec_co2['price']),
                             investment=Investment(
                                 ep_costs=energy_cost['electricity']['LP']
                                          * self.time_range))})
        self.electricity_import_flows.append((m_el_in.label, b_elgrid.label))

        co2_costs = np.array(self.spec_co2['el_out']) * self.spec_co2['price']
        m_el_out = Sink(label='m_el_out',
                        inputs={b_elgrid: Flow(
                            variable_costs=co2_costs)})
        self.electricity_export_flows.append((b_elgrid.label, m_el_out.label))

        gas_price = energy_cost['fossil_gas'] \
                    + self.spec_co2['fossil_gas'] * self.spec_co2['price']
        m_gas = Source(label='m_gas',
                       outputs={b_gas: Flow(variable_costs=gas_price)})

        energy_system.add(m_el_in, m_el_out, m_gas)

        # create local electricity demand
        d_el = Sink(label='d_el',
                    inputs={b_eldist: Flow(fix=demand['electricity'],
                                           nominal_value=1)})

        energy_system.add(d_el)

        # create building heat
        b_th_buildings = Bus(label="b_th_buildings")
        energy_system.add(b_th_buildings)

        self.heat_exchanger_buildings = HeatExchanger(
            heat_layers=heat_layers,
            heat_demand=b_th_buildings,
            label="heat_exchanger",
            forward_flow_temperature=temps['heating'],
            backward_flow_temperature=(temps['heating']
                                       - temps['heat_drop_heating']))

        d_sh = Sink(label='d_sh',
                    inputs={b_th_buildings: Flow(
                        fix=demand['heating'],
                        nominal_value=1)})
        self.demand_flows.append((b_th_buildings.label,
                                  d_sh.label))
        energy_system.add(d_sh)

        b_th_dhw = Bus(label="b_th_dhw")

        if sum(demand['dhw'] > 0):
            d_dhw = Sink(label='d_dhw',
                         inputs={b_th_dhw: Flow(
                             fix=demand['dhw'],
                             nominal_value=1)})
            self.demand_flows.append((b_th_dhw.label,
                                      d_dhw.label))

            energy_system.add(b_th_dhw, d_dhw)

            # We assume a heat drop but no energy loss due to the heat exchanger.
            heater_ratio = (max(heat_layers.TEMPERATURE_LEVELS)
                            - temps['heat_drop_exchanger_dhw']
                            - temps['reference']) / (temps['dhw']
                                                     - temps['reference'])

            if 0 < heater_ratio < 1:
                dhw_booster = Transformer(label="dhw_booster",
                                          inputs={b_eldist: Flow(),
                                                  b_th_buildings: Flow()},
                                          outputs={b_th_dhw: Flow()},
                                          conversion_factors={
                                              b_eldist: 1 - heater_ratio,
                                              b_th_buildings: heater_ratio,
                                              b_th_dhw: 1})
            else:
                dhw_booster = Bus(label="dhw_booster",
                                  inputs={b_th_buildings: Flow()},
                                  outputs={b_th_dhw: Flow()})

            energy_system.add(dhw_booster)
            self.p2h_flows.append((b_eldist.label,
                                   dhw_booster.label))

        # create expensive source for missing heat to ensure model is solvable
        missing_heat = Source(
            label='missing_heat',
            outputs={heat_layers.b_th_in_highest: Flow(variable_costs=1000)})
        energy_system.add(missing_heat)
        self.missing_heat_flow = (missing_heat.label,
                                  heat_layers.b_th_in_highest.label)

        if boiler:
            # boiler
            t_boiler = Transformer(
                label='t_boiler',
                inputs={b_gas: Flow()},
                outputs={
                    heat_layers.b_th_in_highest:
                        Flow(nominal_value=boiler['thermal_output'])},
                conversion_factors={
                    heat_layers.b_th_in_highest:
                        boiler['efficiency']})

            self.boiler_flows.append((t_boiler.label,
                                      heat_layers.b_th_in_highest.label))
            self.fossil_gas_flows.append((m_gas.label, b_gas.label))
            energy_system.add(t_boiler)

        if pellet_boiler:
            # wood pellet boiler
            b_pellet = Bus(label="b_pellet")
            m_pellet = Source(
                label='m_pellet',
                outputs={b_pellet: Flow(
                    variable_costs=energy_cost['wood_pellet']
                                   + self.spec_co2['wood_pellet']
                                   * self.spec_co2['price']
                                   * HHV_WP)})

            t_pellet = Transformer(
                label='t_pellet',
                inputs={b_pellet: Flow()},
                outputs={
                    heat_layers.b_th_in_highest:
                        Flow(nominal_value=pellet_boiler['thermal_output'])},
                conversion_factors={
                    b_pellet: HHV_WP,
                    heat_layers.b_th_in_highest:
                        pellet_boiler['efficiency']})

            self.pellet_heat_flows.append((t_pellet.label,
                                           heat_layers.b_th_in_highest.label))
            self.wood_pellets_flows.append((m_pellet.label, b_pellet.label))
            energy_system.add(b_pellet, m_pellet, t_pellet)

        if chp:
            # CHP
            b_gas_chp = Bus(label="b_gas_chp")

            biomethane_price = (energy_cost['biomethane']
                                + self.spec_co2['biomethane']
                                * self.spec_co2['price'])
            m_gas_chp = Source(label='m_gas_chp',
                               outputs={b_gas_chp: Flow(
                                   variable_costs=
                                   (1 - chp['biomethane_fraction'])
                                   * gas_price
                                   + chp['biomethane_fraction']
                                   * biomethane_price)})
            self.chp_gas_flows.append((m_gas_chp.label, b_gas_chp.label))

            b_el_chp_fund = Bus(
                label="b_el_chp_fund",
                outputs={
                    b_elxprt: Flow(
                        variable_costs=-chp['feed_in_tariff_funded']),
                    b_elprod: Flow(
                        variable_costs=-chp['own_consumption_tariff_funded'])})

            b_el_chp_unfund = Bus(
                label="b_el_chp_unfund",
                outputs={
                    b_elxprt: Flow(
                        variable_costs=-energy_cost['electricity']['market']),
                    b_elprod: Flow()})

<<<<<<< HEAD
            b_el_chp = Bus(
                label="b_el_chp",
                outputs={
                    b_el_chp_fund: Flow(
                        summed_max=chp['funding_hours_per_year'],
                        nominal_value=chp['electric_output']),
                    b_el_chp_unfund: Flow()})
=======
            b_el_chp = Bus(label="b_el_chp",
                           outputs={
                               b_el_chp_fund: Flow(
                                   summed_max=chp['funding_hours_per_year'],
                                   nominal_value=chp['electric_output']),
                               b_el_chp_unfund: Flow()})
            self.chp_el_funded_flow = (b_el_chp.label, b_el_chp_fund.label)
            self.chp_el_unfunded_flow = (b_el_chp.label, b_el_chp_unfund.label)
>>>>>>> 6ba5491a

            t_chp = Transformer(
                label='t_chp',
                inputs={b_gas_chp: Flow(
                    nominal_value=chp['gas_input'])},
                outputs={
                    b_el_chp: Flow(nominal_value=chp['electric_output']),
                    heat_layers.b_th_in_highest:
                        Flow(nominal_value=chp['thermal_output'])},
                conversion_factors={
                    b_el_chp: chp['electric_efficiency'],
                    heat_layers.b_th_in_highest:
                        chp['thermal_efficiency']})

            self.chp_heat_flows.append((t_chp.label,
<<<<<<< HEAD
                                        heat_layers.b_th_in_highest.label))
            self.chp_el_flows.append((t_chp.label, b_el_chp.label))
=======
                                        b_th_in[temperature_levels[-1]].label))
>>>>>>> 6ba5491a
            energy_system.add(m_gas_chp, b_gas_chp, b_el_chp, t_chp,
                              b_el_chp_fund, b_el_chp_unfund)

        # PV
        if pv:
            b_el_pv = Bus(
                label="b_el_pv",
                outputs={
                    b_elxprt: Flow(variable_costs=-pv['feed_in_tariff']),
                    b_elprod: Flow()})

            t_pv = Source(label='t_pv',
                          outputs={
                              b_el_pv: Flow(nominal_value=1.0,
                                            max=pv['generation'])})
            self.pv_flows.append((t_pv.label, b_el_pv.label))

            energy_system.add(t_pv, b_el_pv)

        # power to heat
        if p2h:
            t_p2h = Transformer(
                label='t_p2h',
                inputs={b_eldist: Flow()},
                outputs={
                    heat_layers.b_th_in_highest:
                        Flow(nominal_value=p2h['thermal_output'])},
                conversion_factors={
                    b_eldist: 1,
                    heat_layers.b_th_in_highest: 1})
            energy_system.add(t_p2h)
            self.p2h_flows.append((t_p2h.label,
                                   heat_layers.b_th_in_highest.label))

        # wind turbine
        if wt:
            b_el_wt = Bus(label="b_el_wt",
                          outputs={
                              b_elxprt: Flow(
                                  variable_costs=-wt['feed_in_tariff']),
                              b_elprod: Flow()})

            t_wt = Source(label='t_wt',
                          outputs={
                              b_el_wt: Flow(nominal_value=1.0,
                                            max=wt['generation'])})
            self.pv_flows.append((t_wt.label, b_el_wt.label))

            energy_system.add(t_wt, b_el_wt)

        if battery:
            # Battery
            s_battery = GenericStorage(
                label='s_battery',
                inputs={
                    b_elprod: Flow(nominal_value=battery['power'])},
                outputs={
                    b_elprod: Flow(nominal_value=battery['power'])},
                loss_rate=battery['self_discharge'],
                nominal_storage_capacity=battery['capacity'],
                inflow_conversion_factor=battery['efficiency_inflow'],
                outflow_conversion_factor=battery['efficiency_outflow'])

            energy_system.add(s_battery)

        model = Model(energy_system)

        if thermal_storage:
            thermal_storage.add_shared_limit(model=model)

        self.energy_system = energy_system
        self.model = model

    def heat_chp(self):
        """
        Calculates and returns thermal energy from chp

        :return: time series of chp power
        """
        e_chp_th = np.zeros(self.number_of_time_steps)
        for res in self.chp_heat_flows:
            e_chp_th += self.energy_system.results['main'][res][
                'sequences']['flow']

        return e_chp_th

    def heat_geothermal(self):
        """
        Calculates and returns geothermal energy

        :return: time series of geothermal power
        """
        e_gt_th = np.zeros(self.number_of_time_steps)
        for res in self.gt_input_flows:
            e_gt_th += self.energy_system.results['main'][res][
                'sequences']['flow']

        return e_gt_th

    def heat_heat_pump(self):
        """
        Calculates and returns heat pump heat

        :return: time series of het pump power
        """
<<<<<<< HEAD
        if self.heat_pump:
            return self.heat_pump.heat_output(
                self.energy_system.results['main']).sum()
        else:
            return 0
=======
        e_hp_th = np.zeros(self.number_of_time_steps)
        for res in self.hp_flows:
            e_hp_th += self.energy_system.results['main'][res][
                'sequences']['flow']

        return e_hp_th
>>>>>>> 6ba5491a

    def heat_solar_thermal(self):
        """
        Calculates and returns solar thermal energy

        :return: time series of solar thermal power
        """
        e_st_th = np.zeros(self.number_of_time_steps)
        for res in self.st_input_flows:
            e_st_th += self.energy_system.results['main'][res][
                'sequences']['flow']

        return e_st_th

    def heat_pellet(self):
        """
        Calculates and returns thermal energy from pallet boiler

        :return: time series of pallet power
        """
        e_pellet_th = np.zeros(self.number_of_time_steps)
        for res in self.pellet_heat_flows:
            e_pellet_th += self.energy_system.results['main'][res][
                'sequences']['flow'].sum()

        return e_pellet_th

    def heat_boiler(self):
        """
        Calculates and returns thermal energy from pallet boiler

        :return: time series of boiler power
        """
        e_boiler_th = np.zeros(self.number_of_time_steps)
        for res in self.boiler_flows:
            e_boiler_th += self.energy_system.results['main'][res][
                'sequences']['flow']

        return e_boiler_th

    def heat_p2h(self):
        """
        Calculates and returns thermal energy from pallet boiler

        :return: time series of power to heat output
        """
        e_p2h_th = np.zeros(self.number_of_time_steps)
        for res in self.p2h_flows:
            e_p2h_th += self.energy_system.results['main'][res][
                'sequences']['flow']

        return e_p2h_th

    def thermal_demand(self):
        """
        Calculates and returns thermal demand

        :return: time series of thermal demand
        """
<<<<<<< HEAD
        demand = 0
        for res in self.demand_flows:
            demand += self.energy_system.results['main'][res][
                'sequences']['flow'].sum()
=======
        d_th = np.zeros(self.number_of_time_steps)
        for res in self.th_demand_flows:
            d_th += self.energy_system.results['main'][res][
                'sequences']['flow']
>>>>>>> 6ba5491a

        return demand

    def el_pv(self):
        """
        Calculates the energy yield from pv

        :return: time series of pv electricity generation
        """
        e_pv_el = np.zeros(self.number_of_time_steps)
        for res in self.pv_flows:
            e_pv_el += self.energy_system.results['main'][res][
                'sequences']['flow']

        return e_pv_el

    def el_wt(self):
        """
        Calculates the energy yield from wind

        :return: time series of wind turbine electricity generation
        """
        e_wt_el = np.zeros(self.number_of_time_steps)
        for res in self.wt_flows:
            e_wt_el += self.energy_system.results['main'][res][
                'sequences']['flow']

        return e_wt_el

    def el_chp_funded(self):
        """
        :return: time series of subsidised chp electricity generation
        """
        if self.chp_el_funded_flow:
            return self.energy_system.results['main'][
                self.chp_el_funded_flow]['sequences']['flow']
        else:
            return np.zeros(self.number_of_time_steps)

    def el_chp_unfunded(self):
        """
        :return: time series of non-subsidised chp electricity generation
        """
        if self.chp_el_unfunded_flow:
            return self.energy_system.results['main'][
                self.chp_el_unfunded_flow]['sequences']['flow']
        else:
            return np.zeros(self.number_of_time_steps)

    def el_chp(self):
        """
        Calculates the electricity generation from chp

        :return: time series of chp electricity generation
        """
        return self.el_chp_funded() + self.el_chp_unfunded()

    def el_production(self):
        """
        Electricity generated on site by distributed generation

        :return: time series of distributed electricity generation
        """
        return self.el_chp() + self.el_pv() + self.el_wt()

    def el_demand(self):
        """
        Energy demand calculated as balance of production, import and export

        :return: time series of electricity demand
        """
        return (self.el_production()
                + self.el_import()
                - self.el_export())

    def el_import(self):
        """
        Electricity imported from the public grid

        :return: time series of electricity import
        """
        el_in = np.zeros(self.number_of_time_steps)
        for res in self.electricity_import_flows:
            el_in += self.energy_system.results['main'][res][
                'sequences']['flow']

        return el_in

    def el_import_peak(self):
        """
        Maximum electricity import

        :return: Peak electricity import
        """
        return self.el_import().max()

    def el_export(self):
        """
        Electricity exported to the public grid

        :return: Electricity export
        """
        el_out = np.zeros(self.number_of_time_steps)
        for res in self.electricity_export_flows:
            el_out += self.energy_system.results['main'][res][
                'sequences']['flow']

        return el_out

    def pellet_import(self):
        """
        Imported wood pellets from some supplier

        :return: Wood pellet import
        """
        wp_in = np.zeros(self.number_of_time_steps)
        for res in self.wood_pellets_flows:
            wp_in += self.energy_system.results['main'][res][
                'sequences']['flow'].sum()

        return wp_in

    def chp_gas_import(self):
        """
        Imported gas for use in the chp which can be fossil or biomethane or mixtures

        :return: Gas import for chp
        """
        chp_gas_in = np.zeros(self.number_of_time_steps)
        for res in self.chp_gas_flows:
            chp_gas_in += self.energy_system.results['main'][res][
                          'sequences']['flow']

        return chp_gas_in

    def chp_fossil_gas_import(self):
        """
        Share of fossil gas for chp import

        :return: Fossil Gas import for chp
        """
        return self.chp_gas_import() * (1 - self.biomethane_fraction)

    def chp_biomethane_import(self):
        """
        Share of biomethane for chp import

        :return: Biomethane import for chp
        """
        return self.chp_gas_import() * self.biomethane_fraction

    def fossil_gas_import(self):
        """
        Overall import of natural gas from the public grid

        :return: Import fossil gas
        """
        fg_in = np.zeros(self.number_of_time_steps)
        for res in self.fossil_gas_flows:
            fg_in += self.energy_system.results['main'][res][
                'sequences']['flow']
        fg_in += self.chp_fossil_gas_import()

        return fg_in

    def biomethane_import(self):
        """
        Overall import of biomethane from the public grid

        :return: Import biomethane
        """
        bm_in = np.zeros(self.number_of_time_steps)
        for res in self.biomethane_flows:
            bm_in += self.energy_system.results['main'][res][
                'sequences']['flow']
        bm_in += self.chp_biomethane_import()

        return bm_in

    def gas_import(self):
        """
        Overall import of gas from the public grid
        which is the sum of fossil gas and biomethane

        :return: Import gas
        """
        return self.fossil_gas_import() + self.biomethane_import()

    def missing_heat(self):
        """
        Heat missing to allow full supply

        :return: heat that was missing
        """
        return self.energy_system.results['main'][self.missing_heat_flow][
                'sequences']['flow']

    def optimiser_costs(self):
        """
        Extracts costs from the optimiser
        """
        return self.energy_system.results["meta"]['objective']

    def co2_emission(self):
        """
        Calculates the CO2 Emission acc. to
        https://doi.org/10.3390/en13112967

        :return: Integrated CO2 emission in operation
        """
        CO2_import_natural_gas = (self.fossil_gas_import()
                                  * self.spec_co2['fossil_gas'])
        CO2_import_biomethane = (self.biomethane_import()
                                 * self.spec_co2['biomethane'])
        CO2_import_pellet = (self.pellet_import()
                             * self.spec_co2['wood_pellet'] * HHV_WP)
        CO2_import_el = (self.el_import() * self.spec_co2['el_in']).sum()
        CO2_export_el = (-self.el_export() * self.spec_co2['el_out']).sum()
        res = (CO2_import_natural_gas + CO2_import_biomethane
               + CO2_import_el + CO2_import_pellet
               - CO2_export_el)
        return np.round(res, 1)

    def own_consumption(self):
        """
        Calculates the own consumption of distributed generation

        :return: Own consumption
        """
        if self.el_production().sum() > 0:
            oc = 1 - (self.el_export().sum()
                      / self.el_production().sum())
        else:
            oc = 1
        return np.round(oc, 3)

    def self_sufficiency(self):
        """
        Calculates the self sufficiency of the district

        :return: Self sufficiency
        """
        res = 1 - (self.el_import().sum()
                   / self.el_demand().sum())
        return np.round(res, 3)<|MERGE_RESOLUTION|>--- conflicted
+++ resolved
@@ -137,12 +137,9 @@
         self.pv_flows = list()
         self.wt_flows = list()
         self.chp_heat_flows = list()
-<<<<<<< HEAD
-        self.demand_flows = list()
-=======
+        self.th_demand_flows = list()
         self.chp_el_funded_flow = None
         self.chp_el_unfunded_flow = None
->>>>>>> 6ba5491a
         self.hp_flows = list()
         self.p2h_flows = list()
         self.boiler_flows = list()
@@ -224,6 +221,7 @@
                     electricity_source=b_el_bhp,
                     thermal_power_limit=bhp['thermal_output'],
                     heat_sources=heat_sources,
+                    cop_0_35=bhp["cop_0_35"],
                     label="heat_pump")
             else:
                 heat_pump = None
@@ -292,7 +290,6 @@
 
                 energy_system.add(b_ihs, s_ihs, s_ihs_excess)
 
-<<<<<<< HEAD
             if tgs:
                 b_thp = Bus(label='b_ehp',
                             inputs={heat_layers.b_th_lowest: Flow()},
@@ -321,124 +318,6 @@
                 temp_str = "{0:.0f}".format(temp)
 
                 b_th_in_level = heat_layers.b_th_in[temp]
-=======
-        ####################################################################
-        # Create object collections for temperature dependent technologies
-        b_th = dict()
-        b_th_in = dict()
-        h_storage_comp = list()
-
-        # ...and know what was the temperature level before.
-        temp_low = None
-        for temp in temperature_levels:
-            # Naming of new temperature bus
-            temp_str = "{0:.0f}".format(kelvin_to_celsius(temp))
-            b_th_label = 'b_th_' + temp_str
-            b_th_in_label = 'b_th_in_' + temp_str
-
-            if temp_low is None:
-                if bhp and ihs:
-                    b_th_level = Bus(label=b_th_label,
-                                     outputs={b_ihs: Flow()})
-                else:
-                    b_th_level = Bus(label=b_th_label)
-                b_th_in_level = Bus(label=b_th_in_label,
-                                    outputs={b_th_level: Flow()})
-            else:  # connects to the previous temperature level
-                b_th_level = Bus(label=b_th_label)
-                b_th_in_level = Bus(label=b_th_in_label,
-                                    outputs={b_th_in[temp_low]: Flow(),
-                                             b_th_level: Flow()})
-
-            b_th[temp] = b_th_level
-            b_th_in[temp] = b_th_in_level
-
-            energy_system.add(b_th_level, b_th_in_level)
-
-            if tgs and bhp:
-                # thermal ground storage as source for heat pumps
-                thp_label = 't_thp_' + temp_str
-
-                if temp_low is None:
-                    b_thp = Bus(label='b_ehp', inputs={b_th[temp]: Flow()})
-
-                    s_tgs = GenericStorage(
-                        label='s_tgs',
-                        nominal_storage_capacity=tgs['heat_capacity'],
-                        inputs={b_thp: Flow()},
-                        outputs={b_thp: Flow()})
-                    energy_system.add(s_tgs, b_thp)
-
-                thp_cop = calc_cop(tgs['temperature'],
-                                   temp,
-                                   cop_0_35=bhp["cop_0_35"])
-                t_thp = Transformer(label=thp_label,
-                                    inputs={b_el_bhp: Flow(),
-                                            b_thp: Flow()},
-                                    outputs={b_th_in_level: Flow()},
-                                    conversion_factors={
-                                        b_el_bhp: 1 / thp_cop,
-                                        b_thp: (thp_cop - 1) / thp_cop,
-                                        b_th_in_level: 1})
-
-                self.hp_flows.append((t_thp.label, b_th_in_level.label))
-                energy_system.add(t_thp)
-
-            # ice storage as source for heat pumps
-            if bhp and ihs:
-                ihp_label = 't_ihp_' + temp_str
-                ihp_cop = calc_cop(celsius_to_kelvin(0),
-                                   temp,
-                                   cop_0_35=bhp["cop_0_35"])
-                t_ihp = Transformer(label=ihp_label,
-                                    inputs={b_el_bhp: Flow(),
-                                            b_ihs: Flow()},
-                                    outputs={b_th_in_level: Flow()},
-                                    conversion_factors={
-                                        b_el_bhp: 1 / ihp_cop,
-                                        b_ihs: (ihp_cop - 1) / ihp_cop,
-                                        b_th_in_level: 1})
-                self.hp_flows.append((t_ihp.label, b_th_in_level.label))
-                energy_system.add(t_ihp)
-
-            # (deep) geothermal source heat pump
-            if bhp and ghp:
-                ghp_label = 't_ghp_' + temp_str
-                ghp_cop = calc_cop(ghp['temperature'],
-                                   temp,
-                                   cop_0_35=bhp["cop_0_35"])
-                t_ghp = Transformer(label=ghp_label,
-                                    inputs={b_el_bhp: Flow(),
-                                            b_ghp: Flow()},
-                                    outputs={b_th_in_level: Flow()},
-                                    conversion_factors={
-                                        b_el_bhp: 1 / ghp_cop,
-                                        b_ghp: (ghp_cop - 1) / ghp_cop,
-                                        b_th_in_level: 1})
-                self.hp_flows.append((t_ghp.label, b_th_in_level.label))
-                energy_system.add(t_ghp)
-
-            # (near surface) geothermal source heat pump
-            if bhp and shp:
-                bhp_label = 't_shp_' + temp_str
-                shp_cop = calc_cop(shp['temperature'],
-                                   temp,
-                                   cop_0_35=bhp["cop_0_35"])
-                t_shp = Transformer(label=bhp_label,
-                                    inputs={b_el_bhp: Flow(),
-                                            b_shp: Flow()},
-                                    outputs={b_th_in_level: Flow()},
-                                    conversion_factors={
-                                        b_el_bhp: 1 / shp_cop,
-                                        b_shp: (shp_cop - 1) / shp_cop,
-                                        b_th_in_level: 1})
-                self.hp_flows.append((t_shp.label, b_th_in_level.label))
-                energy_system.add(t_shp)
-
-            ###############################################################
-            # solar thermal sources
-            if st:
->>>>>>> 6ba5491a
                 st_level_label = 't_st_' + temp_str
                 t_st_level = Transformer(
                     label=st_level_label,
@@ -502,8 +381,8 @@
                     inputs={b_th_buildings: Flow(
                         fix=demand['heating'],
                         nominal_value=1)})
-        self.demand_flows.append((b_th_buildings.label,
-                                  d_sh.label))
+        self.th_demand_flows.append((b_th_buildings.label,
+                                     d_sh.label))
         energy_system.add(d_sh)
 
         b_th_dhw = Bus(label="b_th_dhw")
@@ -513,8 +392,8 @@
                          inputs={b_th_dhw: Flow(
                              fix=demand['dhw'],
                              nominal_value=1)})
-            self.demand_flows.append((b_th_dhw.label,
-                                      d_dhw.label))
+            self.th_demand_flows.append((b_th_dhw.label,
+                                         d_dhw.label))
 
             energy_system.add(b_th_dhw, d_dhw)
 
@@ -625,15 +504,6 @@
                         variable_costs=-energy_cost['electricity']['market']),
                     b_elprod: Flow()})
 
-<<<<<<< HEAD
-            b_el_chp = Bus(
-                label="b_el_chp",
-                outputs={
-                    b_el_chp_fund: Flow(
-                        summed_max=chp['funding_hours_per_year'],
-                        nominal_value=chp['electric_output']),
-                    b_el_chp_unfund: Flow()})
-=======
             b_el_chp = Bus(label="b_el_chp",
                            outputs={
                                b_el_chp_fund: Flow(
@@ -642,7 +512,6 @@
                                b_el_chp_unfund: Flow()})
             self.chp_el_funded_flow = (b_el_chp.label, b_el_chp_fund.label)
             self.chp_el_unfunded_flow = (b_el_chp.label, b_el_chp_unfund.label)
->>>>>>> 6ba5491a
 
             t_chp = Transformer(
                 label='t_chp',
@@ -658,12 +527,7 @@
                         chp['thermal_efficiency']})
 
             self.chp_heat_flows.append((t_chp.label,
-<<<<<<< HEAD
                                         heat_layers.b_th_in_highest.label))
-            self.chp_el_flows.append((t_chp.label, b_el_chp.label))
-=======
-                                        b_th_in[temperature_levels[-1]].label))
->>>>>>> 6ba5491a
             energy_system.add(m_gas_chp, b_gas_chp, b_el_chp, t_chp,
                               b_el_chp_fund, b_el_chp_unfund)
 
@@ -769,20 +633,11 @@
 
         :return: time series of het pump power
         """
-<<<<<<< HEAD
         if self.heat_pump:
             return self.heat_pump.heat_output(
                 self.energy_system.results['main']).sum()
         else:
             return 0
-=======
-        e_hp_th = np.zeros(self.number_of_time_steps)
-        for res in self.hp_flows:
-            e_hp_th += self.energy_system.results['main'][res][
-                'sequences']['flow']
-
-        return e_hp_th
->>>>>>> 6ba5491a
 
     def heat_solar_thermal(self):
         """
@@ -842,19 +697,12 @@
 
         :return: time series of thermal demand
         """
-<<<<<<< HEAD
-        demand = 0
-        for res in self.demand_flows:
-            demand += self.energy_system.results['main'][res][
-                'sequences']['flow'].sum()
-=======
         d_th = np.zeros(self.number_of_time_steps)
         for res in self.th_demand_flows:
             d_th += self.energy_system.results['main'][res][
                 'sequences']['flow']
->>>>>>> 6ba5491a
-
-        return demand
+
+        return d_th
 
     def el_pv(self):
         """
