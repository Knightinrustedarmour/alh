# -*- coding: utf-8 -*-
import numbers

import numpy as np
import pandas as pd

from oemof.solph import (Bus, EnergySystem, Flow, Sink, Source, Transformer,
                         Model, Investment, custom,
                         GenericStorage)

from .layered_heat import (HeatLayers, LayeredHeatPump, MultiLayerStorage,
                           HeatExchanger)
from .physics import (HHV_WP, TC_CONCRETE, H2O_HEAT_FUSION, H2O_DENSITY)


def _array(data, length):
    if isinstance(data, numbers.Number):
        data = np.full(length, fill_value=data)
    elif isinstance(data, list) and len(data) == length:
        data = np.array(data)
    elif isinstance(data, pd.Series) and len(data) == length:
        data = data.to_numpy()
    elif isinstance(data, np.ndarray):
        pass
    else:
        raise ValueError

    return data


class ENaQMetaModel:
    def __init__(self, **kwargs):
        """
        :param kwargs: parameters for the energy system, see example.py

        :return: Oemof energy system and model,
                 as well as a dict containing all used technology classes
        """

        # Unpack kwargs
        meteo = kwargs.get('meteorology')
        temps = kwargs.get('temperatures')
        energy_cost = kwargs.get('energy_cost')
        demand = kwargs.get('demand')

        bhp = kwargs.get('heat_pump')
        if bhp and bhp["electric_input"] <= 0:
            del bhp
            bhp = None
        shp = kwargs.get('near_surface_heat_source')
        if shp and shp["thermal_output"] <= 0:
            del shp
            shp = None
        ghp = kwargs.get('geothermal_heat_source')
        if ghp and ghp["thermal_output"] <= 0:
            del ghp
            ghp = None
        ihs = kwargs.get('ice_storage')
        if ihs and ihs["volume"] <= 0:
            del ihs
            ihs = None
        tgs = kwargs.get('thermal_ground_storage')
        if tgs and tgs["volume"] <= 0:
            del tgs
            tgs = None
        boiler = kwargs.get('gas_boiler')
        if boiler and boiler["thermal_output"] <= 0:
            del boiler
            boiler = None
        pellet_boiler = kwargs.get('pellet_boiler')
        if pellet_boiler and pellet_boiler["thermal_output"] <= 0:
            del pellet_boiler
            pellet_boiler = None
        chp = kwargs.get('chp')
        self.biomethane_fraction = 0
        if chp and chp["electric_output"] <= 0:
            del chp
            chp = None
        if chp and chp["electric_output"] > 0:
            self.biomethane_fraction = chp['biomethane_fraction']
        pv = kwargs.get('pv')
        if pv and pv["nominal_power"] <= 0:
            del pv
            pv = None
        p2h = kwargs.get('power_to_heat')
        if p2h and p2h["thermal_output"] <= 0:
            del p2h
            p2h = None
        wt = kwargs.get('wind_turbine')
        if wt and wt["nominal_power"] <= 0:
            del wt
            wt = None
        battery = kwargs.get('battery')
        if battery and battery["capacity"] <= 0:
            del battery
            battery = None
        hs = kwargs.get('heat_storage')
        if hs and hs["volume"] <= 0:
            del hs
            hs = None
        st = kwargs.get('solar_thermal')
        if st and st["area"] <= 0:
            del st
            st = None

        self.spec_co2 = kwargs.get('co2')

        # Create relevant temperature list
        temperature_levels = temps['intermediate']
        temperature_levels.append(temps['heating'])
        temperature_levels.append(temps['heating']
                                  - temps['heat_drop_heating'])

        # Ensure unique temperatures
        temperature_levels = list(set(temperature_levels))
        temperature_levels.sort()

        # Time range of the data (in a)
        index = demand['electricity'].index
        self.number_of_time_steps = len(index)
        index.freq = pd.infer_freq(index)
        self.time_range = ((index[-1] - index[0] + index.freq)
                           / pd.Timedelta('365D'))

        energy_cost["electricity"]["market"] = _array(
                data=energy_cost["electricity"]["market"],
                length=self.number_of_time_steps)

        for quantity in ["el_in", "el_out"]:
            self.spec_co2[quantity] = _array(data=self.spec_co2[quantity],
                                             length=self.number_of_time_steps)

        ############################
        # Create energy system model
        ############################
        energy_system = EnergySystem(timeindex=demand['electricity'].index)

        # list of flows to identify different sources and sinks later
        # which use units of power
        self.pv_flows = list()
        self.wt_flows = list()
        self.chp_heat_flows = list()
        self.th_demand_flows = list()
        self.chp_el_funded_flow = None
        self.chp_el_unfunded_flow = None
        self.hp_flows = list()
        self.p2h_flows = list()
        self.boiler_flows = list()
        self.pellet_heat_flows = list()
        self.gt_input_flows = list()
        self.st_input_flows = list()
        self.fossil_gas_flows = list()
        self.biomethane_flows = list()
        self.chp_gas_flows = list()
        self.electricity_import_flows = list()
        self.electricity_export_flows = list()
        self.wood_pellets_flows = list()

        # Create main buses
        b_eldist = Bus(label="b_eldist")  # Local distribution network
        b_elprod = Bus(label="b_elprod",  # local production network
                       outputs={b_eldist: Flow(
                           variable_costs=energy_cost['eeg_levy'])})
        b_elgrid = Bus(label="b_elgrid")
        b_elxprt = Bus(label="b_elxprt")  # electricity export network
        b_gas = Bus(label="b_gas")

        energy_system.add(b_eldist, b_elprod, b_elxprt, b_gas, b_elgrid)

        ###################################################################
        # unidirectional grid connection
        grid_connection = custom.Link(
            label="grid_connection",
            inputs={b_elgrid: Flow(),
                    b_elxprt: Flow()},
            outputs={b_eldist: Flow(),
                     b_elgrid: Flow()},
            conversion_factors={(b_elxprt, b_elgrid): 1,
                                (b_elgrid, b_eldist): 1}
        )

        energy_system.add(grid_connection)

        ###################################################################
        # Thermal components
        heat_layers = HeatLayers(energy_system=energy_system,
                                 temperature_levels=temperature_levels,
                                 reference_temperature=temps['reference'])

        if hs:
            thermal_storage = MultiLayerStorage(
                diameter=hs['diameter'],
                volume=hs['volume'],
                insulation_thickness=hs['insulation_thickness'],
                ambient_temperature=meteo['temp_air'],
                heat_layers=heat_layers)
        else:
            thermal_storage = None

        ####################################################################
        # Heat pump
        if bhp:
            heat_sources = dict()
            if ihs:
                heat_sources["ice"] = 0
            if shp:
                heat_sources["soil"] = meteo['temp_soil']
            if ghp:
                heat_sources["sonde"] = ghp['temperature']
            if tgs:
                heat_sources["pit_storage"] = tgs["temperature"]

            if len(heat_sources) > 0:
                b_el_bhp = Bus(
                    label='b_el_bhp',
                    inputs={
                        b_eldist: Flow(nominal_value=bhp['electric_input'])})
                energy_system.add(b_el_bhp)
                if 'thermal_output' not in bhp:
                    bhp['thermal_output'] = None
                heat_pump = LayeredHeatPump(
                    energy_system=energy_system,
                    heat_layers=heat_layers,
                    electricity_source=b_el_bhp,
                    thermal_power_limit=bhp['thermal_output'],
                    heat_sources=heat_sources,
                    cop_0_35=bhp["cop_0_35"],
                    label="heat_pump")
            else:
                heat_pump = None
            self.heat_pump = heat_pump
            # heat pump sources
            # near surface source
            if shp:
                b_shp = Bus(label="b_bhp",
                            outputs={heat_pump.b_th_in["soil"]: Flow()})
                s_shp = Source(
                    label="s_shp",
                    outputs={b_shp: Flow(nominal_value=shp['thermal_output'])})

                self.gt_input_flows.append((s_shp.label, b_shp.label))
                energy_system.add(s_shp, b_shp)

            # deep geothermal
            if ghp:
                b_ghp = Bus(label="b_ghp",
                            outputs={heat_pump.b_th_in["sonde"]: Flow()})
                s_ghp = Source(
                    label="s_ghp",
                    outputs={b_ghp: Flow(nominal_value=ghp['thermal_output'])})

                self.gt_input_flows.append((s_ghp.label, b_ghp.label))
                energy_system.add(s_ghp, b_ghp)

            ###################################################################
            # Ice storage
            if ihs:
                b_ihs = Bus(label='b_ihs',
                            inputs={heat_layers.b_th_lowest: Flow()},
                            outputs={heat_pump.b_th_in["ice"]: Flow()})

                # Calculate dimensions for loss/gain estimation
                ihs_surface_top = ihs['volume'] / ihs['height']
                ihs_radius = np.sqrt(ihs_surface_top) / np.pi
                ihs_surface_side = 2 * np.pi * ihs_radius * ihs['height']

                ihs_gains_air = (meteo['temp_air']  # °C = delta in K
                                 * TC_CONCRETE  # W / (m * K)
                                 * ihs_surface_top  # m²
                                 / ihs['ceil_thickness'])  # m
                ihs_gains_ground = (meteo['temp_soil']
                                    * TC_CONCRETE
                                    * (ihs_surface_side + ihs_surface_top)
                                    / ihs['wall_thickness'])

                s_ihs = GenericStorage(
                    label='s_ihs',
                    inputs={b_ihs: Flow()},
                    outputs={b_ihs: Flow()},
                    fixed_losses_relative=-1e-6 * (ihs_gains_air
                                                   + ihs_gains_ground),
                    nominal_storage_capacity=(H2O_HEAT_FUSION
                                              * H2O_DENSITY
                                              * ihs['volume'])
                )

                # For most ambient temperatures,
                # the ice storage will melt (gain energy).
                # So we add excess heat to allow not using it.
                # We charge money for this to make it unattractive to use
                s_ihs_excess = Sink(label="ihs_excess",
                                    inputs={b_ihs: Flow()})

                energy_system.add(b_ihs, s_ihs, s_ihs_excess)

            if tgs:
                b_thp = Bus(label='b_ehp',
                            inputs={heat_layers.b_th_lowest: Flow()},
                            outputs={heat_pump.b_th_in["pit_storage"]: Flow()})

                s_tgs = GenericStorage(
                    label='s_tgs',
                    nominal_storage_capacity=tgs['heat_capacity'],
                    inputs={b_thp: Flow()},
                    outputs={b_thp: Flow()})
                energy_system.add(s_tgs, b_thp)
        else:
            self.heat_pump = None

        ###############################################################
        # Solar thermal
        if st:
            b_st = Bus(label="b_st")
            s_st = Source(label="s_st",
                          outputs={b_st: Flow(nominal_value=1)})

            energy_system.add(s_st, b_st)

            for temp in heat_layers.temperature_levels:
                # Naming of new temperature bus
                temp_str = "{0:.0f}".format(temp)

                b_th_in_level = heat_layers.b_th_in[temp]
                st_level_label = 't_st_' + temp_str
                t_st_level = Transformer(
                    label=st_level_label,
                    inputs={b_st: Flow(nominal_value=st["area"])},
                    outputs={b_th_in_level: Flow(nominal_value=1)},
                    conversion_factors={
                        b_st: (1 / st['spec_generation']
                                     ['ST_' + str(temp)]).to_list()})

                self.st_input_flows.append((st_level_label,
                                            b_th_in_level.label))
                energy_system.add(t_st_level)

        ###############################################################
        # create external markets
        # RLM customer for district and larger buildings
        m_el_in = Source(label='m_el_in',
                         outputs={b_elgrid: Flow(
                             variable_costs=(
                                     energy_cost['electricity']['surcharge']
                                     + energy_cost['electricity']['market']
                                     + self.spec_co2['el_in']
                                     * self.spec_co2['price']),
                             investment=Investment(
                                 ep_costs=energy_cost['electricity'][
                                     'demand_rate'] * self.time_range))})
        self.electricity_import_flows.append((m_el_in.label, b_elgrid.label))

        co2_costs = np.array(self.spec_co2['el_out']) * self.spec_co2['price']
        m_el_out = Sink(label='m_el_out',
                        inputs={b_elgrid: Flow(
                            variable_costs=co2_costs)})
        self.electricity_export_flows.append((b_elgrid.label, m_el_out.label))

        gas_price = energy_cost['fossil_gas'] \
                    + self.spec_co2['fossil_gas'] * self.spec_co2['price']
        m_gas = Source(label='m_gas',
                       outputs={b_gas: Flow(variable_costs=gas_price)})

        energy_system.add(m_el_in, m_el_out, m_gas)

        # create local electricity demand
        d_el = Sink(label='d_el',
                    inputs={b_eldist: Flow(fix=demand['electricity'],
                                           nominal_value=1)})

        energy_system.add(d_el)

        # create building heat
        b_th_buildings = Bus(label="b_th_buildings")
        energy_system.add(b_th_buildings)

        self.heat_exchanger_buildings = HeatExchanger(
            heat_layers=heat_layers,
            heat_demand=b_th_buildings,
            label="heat_exchanger",
            forward_flow_temperature=temps['heating'],
            backward_flow_temperature=(temps['heating']
                                       - temps['heat_drop_heating']))

        d_sh = Sink(label='d_sh',
                    inputs={b_th_buildings: Flow(
                        fix=demand['heating'],
                        nominal_value=1)})
        self.th_demand_flows.append((b_th_buildings.label,
                                     d_sh.label))
        energy_system.add(d_sh)

        b_th_dhw = Bus(label="b_th_dhw")

        if sum(demand['dhw'] > 0):
            d_dhw = Sink(label='d_dhw',
                         inputs={b_th_dhw: Flow(
                             fix=demand['dhw'],
                             nominal_value=1)})
            self.th_demand_flows.append((b_th_dhw.label,
                                         d_dhw.label))

            energy_system.add(b_th_dhw, d_dhw)

            # We assume a heat drop but no energy loss due to the heat exchanger.
            heater_ratio = (max(heat_layers.temperature_levels)
                            - temps['heat_drop_exchanger_dhw']
                            - temps['reference']) / (temps['dhw']
                                                     - temps['reference'])

            if 0 < heater_ratio < 1:
                dhw_booster = Transformer(label="dhw_booster",
                                          inputs={b_eldist: Flow(),
                                                  b_th_buildings: Flow()},
                                          outputs={b_th_dhw: Flow()},
                                          conversion_factors={
                                              b_eldist: 1 - heater_ratio,
                                              b_th_buildings: heater_ratio,
                                              b_th_dhw: 1})
            else:
                dhw_booster = Bus(label="dhw_booster",
                                  inputs={b_th_buildings: Flow()},
                                  outputs={b_th_dhw: Flow()})

            energy_system.add(dhw_booster)
            self.p2h_flows.append((b_eldist.label,
                                   dhw_booster.label))

        # create expensive source for missing heat to ensure model is solvable
        missing_heat = Source(
            label='missing_heat',
            outputs={heat_layers.b_th_in_highest: Flow(variable_costs=1000)})
        energy_system.add(missing_heat)
        self.missing_heat_flow = (missing_heat.label,
                                  heat_layers.b_th_in_highest.label)

        if boiler:
            # boiler
            t_boiler = Transformer(
                label='t_boiler',
                inputs={b_gas: Flow()},
                outputs={
                    heat_layers.b_th_in_highest:
                        Flow(nominal_value=boiler['thermal_output'])},
                conversion_factors={
                    heat_layers.b_th_in_highest:
                        boiler['efficiency']})

            self.boiler_flows.append((t_boiler.label,
                                      heat_layers.b_th_in_highest.label))
            self.fossil_gas_flows.append((m_gas.label, b_gas.label))
            energy_system.add(t_boiler)

        if pellet_boiler:
            # wood pellet boiler
            b_pellet = Bus(label="b_pellet")
            m_pellet = Source(
                label='m_pellet',
                outputs={b_pellet: Flow(
                    variable_costs=energy_cost['wood_pellet']
                                   + self.spec_co2['wood_pellet']
                                   * self.spec_co2['price']
                                   * HHV_WP)})

            t_pellet = Transformer(
                label='t_pellet',
                inputs={b_pellet: Flow()},
                outputs={
                    heat_layers.b_th_in_highest:
                        Flow(nominal_value=pellet_boiler['thermal_output'])},
                conversion_factors={
                    b_pellet: HHV_WP,
                    heat_layers.b_th_in_highest:
                        pellet_boiler['efficiency']})

            self.pellet_heat_flows.append((t_pellet.label,
                                           heat_layers.b_th_in_highest.label))
            self.wood_pellets_flows.append((m_pellet.label, b_pellet.label))
            energy_system.add(b_pellet, m_pellet, t_pellet)

        if chp:
            # CHP
            b_gas_chp = Bus(label="b_gas_chp")

            biomethane_price = (energy_cost['biomethane']
                                + self.spec_co2['biomethane']
                                * self.spec_co2['price'])
            m_gas_chp = Source(label='m_gas_chp',
                               outputs={b_gas_chp: Flow(
                                   variable_costs=
                                   (1 - chp['biomethane_fraction'])
                                   * gas_price
                                   + chp['biomethane_fraction']
                                   * biomethane_price)})
            self.chp_gas_flows.append((m_gas_chp.label, b_gas_chp.label))

            b_el_chp_fund = Bus(
                label="b_el_chp_fund",
                outputs={
                    b_elxprt: Flow(
                        variable_costs=-(energy_cost['electricity']['market']
                                         + chp['feed_in_subsidy'])),
                    b_elprod: Flow(
                        variable_costs=-chp['own_consumption_subsidy'])})

            b_el_chp_unfund = Bus(
                label="b_el_chp_unfund",
                outputs={
                    b_elxprt: Flow(
                        variable_costs=-energy_cost['electricity']['market']),
                    b_elprod: Flow()})

            b_el_chp = Bus(label="b_el_chp",
                           outputs={
                               b_el_chp_fund: Flow(
                                   summed_max=chp['funding_hours_per_year'],
                                   nominal_value=chp['electric_output']),
                               b_el_chp_unfund: Flow()})
            self.chp_el_funded_flow = (b_el_chp.label, b_el_chp_fund.label)
            self.chp_el_unfunded_flow = (b_el_chp.label, b_el_chp_unfund.label)

            t_chp = Transformer(
                label='t_chp',
                inputs={b_gas_chp: Flow(
                    nominal_value=chp['gas_input'])},
                outputs={
                    b_el_chp: Flow(nominal_value=chp['electric_output']),
                    heat_layers.b_th_in_highest:
                        Flow(nominal_value=chp['thermal_output'])},
                conversion_factors={
                    b_el_chp: chp['electric_efficiency'],
                    heat_layers.b_th_in_highest:
                        chp['thermal_efficiency']})

            self.chp_heat_flows.append((t_chp.label,
                                        heat_layers.b_th_in_highest.label))
            energy_system.add(m_gas_chp, b_gas_chp, b_el_chp, t_chp,
                              b_el_chp_fund, b_el_chp_unfund)

        # PV
        if pv:
            b_el_pv = Bus(
                label="b_el_pv",
                outputs={
                    b_elxprt: Flow(variable_costs=-pv['feed_in_tariff']),
                    b_elprod: Flow()})

            t_pv = Source(
                label='t_pv',
                outputs={
                    b_el_pv: Flow(nominal_value=pv["nominal_power"],
                                  max=pv['spec_generation'])})
            self.pv_flows.append((t_pv.label, b_el_pv.label))

            energy_system.add(t_pv, b_el_pv)

        # power to heat
        if p2h:
            t_p2h = Transformer(
                label='t_p2h',
                inputs={b_eldist: Flow()},
                outputs={
                    heat_layers.b_th_in_highest:
                        Flow(nominal_value=p2h['thermal_output'])},
                conversion_factors={
                    b_eldist: 1,
                    heat_layers.b_th_in_highest: 1})
            energy_system.add(t_p2h)
            self.p2h_flows.append((t_p2h.label,
                                   heat_layers.b_th_in_highest.label))

        # wind turbine
        if wt:
            b_el_wt = Bus(
                label="b_el_wt",
                outputs={
                    b_elxprt: Flow(variable_costs=-wt['feed_in_tariff']),
                    b_elprod: Flow()})

            t_wt = Source(
                label='t_wt',
                outputs={
                    b_el_wt: Flow(
                        nominal_value=wt["nominal_power"],
                        max=wt['spec_generation'])})
            self.wt_flows.append((t_wt.label, b_el_wt.label))

            energy_system.add(t_wt, b_el_wt)

        if battery:
            # Battery
            s_battery = GenericStorage(
                label='s_battery',
                inputs={
                    b_elprod: Flow(nominal_value=battery['power'])},
                outputs={
                    b_elprod: Flow(nominal_value=battery['power'])},
                loss_rate=battery['self_discharge'],
                nominal_storage_capacity=battery['capacity'],
                inflow_conversion_factor=battery['efficiency_inflow'],
                outflow_conversion_factor=battery['efficiency_outflow'])

            energy_system.add(s_battery)

        model = Model(energy_system)

        if thermal_storage:
            thermal_storage.add_shared_limit(model=model)

        self.energy_system = energy_system
        self.model = model

    def heat_chp(self):
        """
        Calculates and returns thermal energy from chp

        :return: time series of chp power
        """
        e_chp_th = np.zeros(self.number_of_time_steps)
        for res in self.chp_heat_flows:
            e_chp_th += self.energy_system.results['main'][res][
                'sequences']['flow']

        return e_chp_th

    def heat_geothermal(self):
        """
        Calculates and returns geothermal energy

        :return: time series of geothermal power
        """
        e_gt_th = np.zeros(self.number_of_time_steps)
        for res in self.gt_input_flows:
            e_gt_th += self.energy_system.results['main'][res][
                'sequences']['flow']

        return e_gt_th

    def heat_heat_pump(self):
        """
        Calculates and returns heat pump heat

        :return: time series of het pump power
        """
        if self.heat_pump:
            return self.heat_pump.heat_output(
                self.energy_system.results['main'])
        else:
            return np.zeros(self.number_of_time_steps)

    def heat_solar_thermal(self):
        """
        Calculates and returns solar thermal energy

        :return: time series of solar thermal power
        """
        e_st_th = np.zeros(self.number_of_time_steps)
        for res in self.st_input_flows:
            e_st_th += self.energy_system.results['main'][res][
                'sequences']['flow']

        return e_st_th

    def heat_pellet(self):
        """
        Calculates and returns thermal energy from pallet boiler

        :return: time series of pallet power
        """
        e_pellet_th = np.zeros(self.number_of_time_steps)
        for res in self.pellet_heat_flows:
            e_pellet_th += self.energy_system.results['main'][res][
                'sequences']['flow'].sum()

        return e_pellet_th

    def heat_boiler(self):
        """
        Calculates and returns thermal energy from pallet boiler

        :return: time series of boiler power
        """
        e_boiler_th = np.zeros(self.number_of_time_steps)
        for res in self.boiler_flows:
            e_boiler_th += self.energy_system.results['main'][res][
                'sequences']['flow']

        return e_boiler_th

    def heat_p2h(self):
        """
        Calculates and returns thermal energy from pallet boiler

        :return: time series of power to heat output
        """
        e_p2h_th = np.zeros(self.number_of_time_steps)
        for res in self.p2h_flows:
            e_p2h_th += self.energy_system.results['main'][res][
                'sequences']['flow']

        return e_p2h_th

    def thermal_demand(self):
        """
        Calculates and returns thermal demand

        :return: time series of thermal demand
        """
        d_th = np.zeros(self.number_of_time_steps)
        for res in self.th_demand_flows:
            d_th += self.energy_system.results['main'][res][
                'sequences']['flow']

        return d_th

    def el_pv(self):
        """
        Calculates the energy yield from pv

        :return: time series of pv electricity generation
        """
        e_pv_el = np.zeros(self.number_of_time_steps)
        for res in self.pv_flows:
            e_pv_el += self.energy_system.results['main'][res][
                'sequences']['flow']

        return e_pv_el

    def el_wt(self):
        """
        Calculates the energy yield from wind

        :return: time series of wind turbine electricity generation
        """
        e_wt_el = np.zeros(self.number_of_time_steps)
        for res in self.wt_flows:
            e_wt_el += self.energy_system.results['main'][res][
                'sequences']['flow']

        return e_wt_el

    def el_chp_funded(self):
        """
        :return: time series of subsidised chp electricity generation
        """
        if self.chp_el_funded_flow:
            return self.energy_system.results['main'][
                self.chp_el_funded_flow]['sequences']['flow']
        else:
            return np.zeros(self.number_of_time_steps)

    def el_chp_unfunded(self):
        """
        :return: time series of non-subsidised chp electricity generation
        """
        if self.chp_el_unfunded_flow:
            return self.energy_system.results['main'][
                self.chp_el_unfunded_flow]['sequences']['flow']
        else:
            return np.zeros(self.number_of_time_steps)

    def el_chp(self):
        """
        Calculates the electricity generation from chp

        :return: time series of chp electricity generation
        """
        return self.el_chp_funded() + self.el_chp_unfunded()

    def el_production(self):
        """
        Electricity generated on site by distributed generation

        :return: time series of distributed electricity generation
        """
        return self.el_chp() + self.el_pv() + self.el_wt()

    def el_demand(self):
        """
        Energy demand calculated as balance of production, import and export

        :return: time series of electricity demand
        """
        return (self.el_production()
                + self.el_import()
                - self.el_export())

    def el_import(self):
        """
        Electricity imported from the public grid

        :return: time series of electricity import
        """
        el_in = np.zeros(self.number_of_time_steps)
        for res in self.electricity_import_flows:
            el_in += self.energy_system.results['main'][res][
                'sequences']['flow']

        return el_in

    def el_import_peak(self):
        """
        Maximum electricity import

        :return: Peak electricity import
        """
        return self.el_import().max()

    def el_export(self):
        """
        Electricity exported to the public grid

        :return: Electricity export
        """
        el_out = np.zeros(self.number_of_time_steps)
        for res in self.electricity_export_flows:
            el_out += self.energy_system.results['main'][res][
                'sequences']['flow']

        return el_out

    def pellet_import(self):
        """
        Imported wood pellets from some supplier

        :return: Wood pellet import
        """
        wp_in = np.zeros(self.number_of_time_steps)
        for res in self.wood_pellets_flows:
            wp_in += self.energy_system.results['main'][res][
                'sequences']['flow'].sum()

        return wp_in

    def chp_gas_import(self):
        """
        Imported gas for use in the chp which can be fossil or biomethane or mixtures

        :return: Gas import for chp
        """
        chp_gas_in = np.zeros(self.number_of_time_steps)
        for res in self.chp_gas_flows:
            chp_gas_in += self.energy_system.results['main'][res][
                          'sequences']['flow']

        return chp_gas_in

    def chp_fossil_gas_import(self):
        """
        Share of fossil gas for chp import

        :return: Fossil Gas import for chp
        """
        return self.chp_gas_import() * (1 - self.biomethane_fraction)

    def chp_biomethane_import(self):
        """
        Share of biomethane for chp import

        :return: Biomethane import for chp
        """
        return self.chp_gas_import() * self.biomethane_fraction

    def fossil_gas_import(self):
        """
        Overall import of natural gas from the public grid

        :return: Import fossil gas
        """
        fg_in = np.zeros(self.number_of_time_steps)
        for res in self.fossil_gas_flows:
            fg_in += self.energy_system.results['main'][res][
                'sequences']['flow']
        fg_in += self.chp_fossil_gas_import()

        return fg_in

    def biomethane_import(self):
        """
        Overall import of biomethane from the public grid

        :return: Import biomethane
        """
        bm_in = np.zeros(self.number_of_time_steps)
        for res in self.biomethane_flows:
            bm_in += self.energy_system.results['main'][res][
                'sequences']['flow']
        bm_in += self.chp_biomethane_import()

        return bm_in

    def gas_import(self):
        """
        Overall import of gas from the public grid
        which is the sum of fossil gas and biomethane

        :return: Import gas
        """
        return self.fossil_gas_import() + self.biomethane_import()

    def missing_heat(self):
        """
        Heat missing to allow full supply

        :return: heat that was missing
        """
        return self.energy_system.results['main'][self.missing_heat_flow][
                'sequences']['flow']

    def optimiser_costs(self):
        """
        Extracts costs from the optimiser
        """
        return self.energy_system.results["meta"]['objective']

    def co2_emission(self):
        """
        Calculates the CO2 Emission acc. to
        https://doi.org/10.3390/en13112967

        :return: CO2 emission in operation as timeseries
        """
<<<<<<< HEAD
        CO2_import_natural_gas = (self.fossil_gas_import()
                                  * self.spec_co2['fossil_gas'])
        CO2_import_biomethane = (self.biomethane_import()
                                 * self.spec_co2['biomethane'])
        CO2_import_pellet = (self.pellet_import()
                             * self.spec_co2['wood_pellet'] * HHV_WP)
        CO2_import_el = (self.el_import() * self.spec_co2['el_in']).sum()
        CO2_export_el = (self.el_export() * self.spec_co2['el_out']).sum()
        res = (CO2_import_natural_gas + CO2_import_biomethane
               + CO2_import_el + CO2_import_pellet
               + CO2_export_el)
        return np.round(res, 1)
=======
        co2_import_natural_gas = self.fossil_gas_import() \
                                 * self.spec_co2['fossil_gas']
        co2_import_biomethane = self.biomethane_import() \
                                * self.spec_co2['biomethane']
        co2_import_pellet = self.pellet_import() \
                            * self.spec_co2['wood_pellet'] \
                            * HHV_WP
        co2_import_el = self.el_import() * self.spec_co2['el_in']
        co2_export_el = self.el_export() * self.spec_co2['el_out']
        co2_emission = (co2_import_natural_gas + co2_import_biomethane
                        + co2_import_el + co2_import_pellet
                        + co2_export_el)
        return np.round(co2_emission, 1)
>>>>>>> c6577ec4

    def own_consumption(self):
        """
        Calculates the own consumption of distributed generation

        :return: Own consumption
        """
        if self.el_production().sum() > 0:
            oc = 1 - (self.el_export().sum()
                      / self.el_production().sum())
        else:
            oc = 1
        return np.round(oc, 3)

    def self_sufficiency(self):
        """
        Calculates the self sufficiency of the district

        :return: Self sufficiency
        """
        res = 1 - (self.el_import().sum()
                   / self.el_demand().sum())
        return np.round(res, 3)<|MERGE_RESOLUTION|>--- conflicted
+++ resolved
@@ -919,20 +919,6 @@
 
         :return: CO2 emission in operation as timeseries
         """
-<<<<<<< HEAD
-        CO2_import_natural_gas = (self.fossil_gas_import()
-                                  * self.spec_co2['fossil_gas'])
-        CO2_import_biomethane = (self.biomethane_import()
-                                 * self.spec_co2['biomethane'])
-        CO2_import_pellet = (self.pellet_import()
-                             * self.spec_co2['wood_pellet'] * HHV_WP)
-        CO2_import_el = (self.el_import() * self.spec_co2['el_in']).sum()
-        CO2_export_el = (self.el_export() * self.spec_co2['el_out']).sum()
-        res = (CO2_import_natural_gas + CO2_import_biomethane
-               + CO2_import_el + CO2_import_pellet
-               + CO2_export_el)
-        return np.round(res, 1)
-=======
         co2_import_natural_gas = self.fossil_gas_import() \
                                  * self.spec_co2['fossil_gas']
         co2_import_biomethane = self.biomethane_import() \
@@ -946,7 +932,6 @@
                         + co2_import_el + co2_import_pellet
                         + co2_export_el)
         return np.round(co2_emission, 1)
->>>>>>> c6577ec4
 
     def own_consumption(self):
         """
