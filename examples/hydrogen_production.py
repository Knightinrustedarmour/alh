--- conflicted
+++ resolved
@@ -16,11 +16,7 @@
     "ghi": "FILE:./weather.csv:ghi",
     "dhi": "FILE:./weather.csv:dhi",
     "wind_speed": "FILE:./weather.csv:wind_speed",
-<<<<<<< HEAD
-    "temp_air": "FILE:.weather.csv:temp_air",
-=======
     "temp_air": "FILE:./weather.csv:temp_air",
->>>>>>> 45b0766e
     "temp_dew": "FILE:./weather.csv:temp_dew",
     "pressure": "FILE:./weather.csv:pressure",
 }
