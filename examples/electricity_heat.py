--- conflicted
+++ resolved
@@ -66,15 +66,6 @@
     technologies.AirHeatExchanger(name="ahe", air_temperatures=[3, 6, 13])
 )
 
-<<<<<<< HEAD
-house_1.add_technology(technologies.FullyMixedHeatStorage(
-    name="heat storage",
-    diameter=0.4,
-    volume=0.8,
-    ambient_temperature=15,
-    power_limit=10,
-))
-=======
 house_1.add_technology(
     technologies.FullyMixedHeatStorage(
         name="heat storage",
@@ -84,7 +75,6 @@
         power_limit=10,
     )
 )
->>>>>>> 3d146c59
 
 solph_representation = SolphModel(
     energy_system,
