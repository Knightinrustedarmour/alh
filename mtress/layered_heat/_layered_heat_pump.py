# -*- coding: utf-8 -*-

"""
heat pump to be used with HeatLayer

SPDX-FileCopyrightText: Deutsches Zentrum für Luft und Raumfahrt
SPDX-FileCopyrightText: kehag Energiehandel GMbH
SPDX-FileCopyrightText: Patrik Schönfeldt
SPDX-FileCopyrightText: Lucas Schmeling

SPDX-License-Identifier: MIT
"""

from oemof import solph

from mtress.physics import (calc_cop,
                            celsius_to_kelvin)


class LayeredHeatPump:
    """
    Clustered heat pump for modeling power flows
    with variable temperature levels.
    Connects any input to any output using solph.Transformer
<<<<<<< HEAD
    with shared resources, see https://arxiv.org/abs/2012.12664

Basics of the MTRESS model

    Resources      Technologies

        (E)--------->[Rod]
                                          Flows:
                ─────────────────          E --> Rod, E --> HP2, E --> HP1, E --> HP0
               │                │          A --> HP2, A --> HP1, A --> HP0
               │     [HP2]      │          1HP --> HP2, 1HP --> HP1, 1HP -->HP0
        (A)    │                │
               │      [HP1]     │
               │                │
               │(1HP) [HP0]     │
                ─────────────────

=======
    with shared resourcess, see https://arxiv.org/abs/2012.12664
>>>>>>> 5451b134
    """

    def __init__(self,
                 energy_system,
                 heat_layers,
                 electricity_source,
                 heat_sources,
                 thermal_power_limit=None,
                 cop_0_35=4.6,
                 label=""):
        """
        :param energy_system:
        :param heat_layers:
        :param electricity_source:
        :param heat_sources:
        :param cop_0_35:
        :param label:
        """
        self.b_th_in = dict()
        self.cop = dict()
        self.heat_out_flows = list()

        if len(label) > 0:
            label = label + "_"

        electricity_bus = solph.Bus(label=label+"heat_pump_electricity",
                                    inputs={electricity_source: solph.Flow()})

        heat_budget_split = solph.Bus(label=label+"heat_budget_split")
        if thermal_power_limit:
            heat_budget = solph.Source(
                label=label+"heat_budget",
                outputs={
                    heat_budget_split: solph.Flow(
                        nominal_value=thermal_power_limit)})
        else:
            heat_budget = solph.Source(
                label=label+"heat_budget",
                outputs={
                    heat_budget_split: solph.Flow()})

        self.heat_budget_flow = (heat_budget.label,
                                 heat_budget_split.label)

        energy_system.add(electricity_bus, heat_budget_split, heat_budget)

        for source in heat_sources:
            temperature_lower = heat_sources[source]
            heat_source = solph.Bus(
                label=label+"in_"+source)
            self.b_th_in[source] = heat_source
            energy_system.add(heat_source)

            for target_temperature in heat_layers.temperature_levels:
                temperature_higher_str = "{0:.0f}".format(target_temperature)
                hp_str = label+source+"_"+temperature_higher_str

                cop = calc_cop(
                    temp_input_high=celsius_to_kelvin(temperature_lower),
                    temp_output_high=celsius_to_kelvin(target_temperature),
                    cop_0_35=cop_0_35)

                self.cop[(source, target_temperature)] = cop

                heat_pump_level = solph.Transformer(
                    label=hp_str,
                    inputs={
                        heat_source: solph.Flow(),
                        electricity_bus: solph.Flow(),
                        heat_budget_split: solph.Flow()},
                    outputs={
                        heat_layers.b_th_in[target_temperature]: solph.Flow()},
                    conversion_factors={
                        heat_source: (cop-1) / cop,
                        electricity_bus: 1/cop,
                        heat_layers.b_th_in[target_temperature]: 1})

                self.heat_out_flows.append((heat_pump_level.label,
                                            heat_layers.b_th_in[target_temperature].label))

                energy_system.add(heat_pump_level)

    def heat_output(self, results_dict):
        """
        Total energy
        """
        return results_dict[self.heat_budget_flow]['sequences']['flow']<|MERGE_RESOLUTION|>--- conflicted
+++ resolved
@@ -22,29 +22,8 @@
     Clustered heat pump for modeling power flows
     with variable temperature levels.
     Connects any input to any output using solph.Transformer
-<<<<<<< HEAD
-    with shared resources, see https://arxiv.org/abs/2012.12664
-
-Basics of the MTRESS model
-
-    Resources      Technologies
-
-        (E)--------->[Rod]
-                                          Flows:
-                ─────────────────          E --> Rod, E --> HP2, E --> HP1, E --> HP0
-               │                │          A --> HP2, A --> HP1, A --> HP0
-               │     [HP2]      │          1HP --> HP2, 1HP --> HP1, 1HP -->HP0
-        (A)    │                │
-               │      [HP1]     │
-               │                │
-               │(1HP) [HP0]     │
-                ─────────────────
-
-=======
     with shared resourcess, see https://arxiv.org/abs/2012.12664
->>>>>>> 5451b134
     """
-
     def __init__(self,
                  energy_system,
                  heat_layers,
