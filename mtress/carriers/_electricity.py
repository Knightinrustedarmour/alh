--- conflicted
+++ resolved
@@ -95,20 +95,11 @@
                 # for the generating technologies?
             )
 
-<<<<<<< HEAD
-=======
-            b_grid_import = self.create_solph_component(
-                label="grid_import",
-                component=Bus,
-                outputs={b_dist: Flow()},
-            )
-
             if self.demand_rate:
                 demand_rate = Investment(ep_costs=self.demand_rate)
             else:
                 demand_rate = None
 
->>>>>>> f18f6813
             # (unidirectional) grid connection
             # RLM customer for district and larger buildings
             self.create_solph_component(
