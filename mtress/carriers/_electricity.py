--- conflicted
+++ resolved
@@ -45,19 +45,9 @@
         demand_rate: Optional[float] = None,
     ):
         """Initialize electricity carrier."""
-<<<<<<< HEAD
-        super().__init__(**kwargs)
-        self._grid_connection = grid_connection
-
-    def build(self):
-        self.production = None
-        self.distribution = None
-        self.grid_connection = self._grid_connection
-=======
         super().__init__()
 
         self.grid_connection = grid_connection
->>>>>>> ecd7bfb5
 
         self.working_rate = working_rate
         self.demand_rate = demand_rate
