--- conflicted
+++ resolved
@@ -1,15 +1,6 @@
 """Electricity energy carrier."""
 
-<<<<<<< HEAD
-from __future__ import annotations
-
-from typing import Optional
-
-from oemof.solph import Bus, Flow, Investment
-from oemof.solph.components import Sink, Source
-=======
-from oemof.solph import Bus, Flow
->>>>>>> 321255f0
+from oemof.solph import Bus
 
 from .._abstract_component import AbstractSolphRepresentation
 from ._abstract_carrier import AbstractCarrier
@@ -56,7 +47,7 @@
         self.feed_in = None
 
     def build_core(self):
-        self.distribution = b_dist = self.create_solph_node(
+        self.distribution = self.create_solph_node(
             label="distribution",
             node_type=Bus,
         )
@@ -64,61 +55,4 @@
         self.feed_in = self.create_solph_node(
             label="feed_in",
             node_type=Bus,
-<<<<<<< HEAD
-            outputs={b_dist: Flow()},
-        )
-
-        self.grid_export = b_grid_export = self.create_solph_node(
-            label="grid_export",
-            node_type=Bus,
-            inputs={b_prod: Flow()},
-        )
-
-        self.grid_import = b_grid_import = self.create_solph_node(
-            label="grid_import",
-            node_type=Bus,
-            outputs={b_dist: Flow()},
-        )
-
-        if self.grid_connection:
-            self.create_solph_node(
-                label="sink_export",
-                node_type=Sink,
-                inputs={b_grid_export: Flow()},
-                # TODO: Add revenues
-                # Is this the correct place for revenues? Or should they be an option
-                # for the generating technologies?
-            )
-
-            if self.demand_rate:
-                demand_rate = Investment(ep_costs=self.demand_rate)
-            else:
-                demand_rate = None
-
-            # (unidirectional) grid connection
-            # RLM customer for district and larger buildings
-            self.create_solph_node(
-                label="source_import",
-                node_type=Source,
-                outputs={
-                    b_grid_import: Flow(
-                        variable_costs=self.working_rate,
-                        investment=demand_rate,
-                    )
-                },
-            )
-
-        # TODO: Categorize flows
-
-    def connect(
-        self,
-        other: Electricity,
-    ):
-        self.location_link = self.create_solph_node(
-            label="location_link",
-            node_type=Bus,
-            inputs={self.grid_export: Flow()},
-            outputs={other.grid_import: Flow()},
-=======
->>>>>>> 321255f0
         )