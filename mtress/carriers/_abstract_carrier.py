--- conflicted
+++ resolved
@@ -9,21 +9,9 @@
 class AbstractCarrier(AbstractComponent):
     """Abstract carrier class to ensure a unified interface."""
 
-<<<<<<< HEAD
-    def __init__(self, costs=None):
-        """Initialize carrier."""
-        super().__init__("ec_" + self.__class__.__name__.lower())
-
-        if costs is None:
-            self.costs = dict()
-        else:
-            self.costs = costs
-        # TODO: check if both, "working_price" and "demand_rate", are defined.
-=======
     def __init__(self):
         """Initialize carrier."""
         super().__init__("c_" + self.__class__.__name__.lower())
->>>>>>> ecd7bfb5
 
 
 class AbstractLayeredCarrier(AbstractCarrier):
