--- conflicted
+++ resolved
@@ -43,42 +43,36 @@
     techs should connect to all input nodes (see e.g. HeatPump).
     Note that there are also heat supply techs with constant efficiency.
     Those only need to connect to the hottest layer.
-    """
 
-<<<<<<< HEAD
-    """
-    Functionality: Heat connections at a location. This class represents a local heat 
-       grid. The energy carrier heat allows to optimise both, temperature and heat, 
-       as the temperature has a significant impact on the performance of renewable 
+    Functionality: Heat connections at a location. This class represents a local heat
+       grid. The energy carrier heat allows to optimise both, temperature and heat,
+       as the temperature has a significant impact on the performance of renewable
        energy supply systems. This is done by defining several discrete temperature
-       levels. 
-       Besides the temperature levels, a reference temperature can be defined. 
-       This can be useful to simplify the model by setting the reference 
+       levels.
+       Besides the temperature levels, a reference temperature can be defined.
+       This can be useful to simplify the model by setting the reference
        to a return temperature, resulting in the corresponding return flow to be
-       considered at zero energy. 
-       
+       considered at zero energy.
+
        Other components and demands might be added to the energy_system by
        their respective classes / functions and are automatically connected
        to their fitting busses by the carrier.
-              
+
     Procedure: Create a simple heat carrier by doing the following
-          
+
            house_1.add_carrier(carriers.Heat(temperature_levels=[30],
                                              reference_temperature=20))
 
-    Notice: Some temperatures, i.e. the ones of sources for heat pump, are not 
+    Notice: Some temperatures, i.e. the ones of sources for heat pump, are not
         considered by the energy carrier. To emphasise that fact, these
-        sources are defined as anergy sources, which are not connected to the 
+        sources are defined as anergy sources, which are not connected to the
         energy carrier but only to the heat pump.
 
     """
 
     def __init__(
-        self, temperature_levels: list, reference_temperature=0
+        self, temperature_levels: list[float], reference_temperature: float = 0
     ):
-=======
-    def __init__(self, temperature_levels: list, reference_temperature=0, **kwargs):
->>>>>>> ecd7bfb5
         """
         Initialize heat energy carrier and add components.
 
@@ -99,12 +93,8 @@
         self.outputs = {}
         self.inputs = {}
 
-<<<<<<< HEAD
-    def build(self):
-=======
     def build_core(self):
         """Build core structure of oemof.solph representation."""
->>>>>>> ecd7bfb5
         temp_low = None
         for temperature in self._levels:
             # Thermal buses
