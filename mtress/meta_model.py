--- conflicted
+++ resolved
@@ -1,15 +1,4 @@
 # -*- coding: utf-8 -*-
-<<<<<<< HEAD
-"""
-SPDX-FileCopyrightText: Deutsches Zentrum für Luft und Raumfahrt
-SPDX-FileCopyrightText: Kehag Energiehandel GMbH
-SPDX-FileCopyrightText: Patrik Schönfeldt
-SPDX-FileCopyrightText: Lucas Schmeling
-
-SPDX-License-Identifier: MIT
-"""
-=======
-
 """
 Generic model to be used to model residential energy supply systems
 
@@ -21,8 +10,6 @@
 
 SPDX-License-Identifier: MIT
 """
-
->>>>>>> 39d3ad2d
 import numbers
 
 from copy import deepcopy
