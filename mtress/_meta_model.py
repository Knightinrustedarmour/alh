--- conflicted
+++ resolved
@@ -42,7 +42,6 @@
                     name=location_name, meta_model=self, **location_config
                 )
 
-<<<<<<< HEAD
     def get_timeseries(self, specifier: str | pd.Series | list):
         """
         Prepare a time series for the usage in MTRESS.
@@ -88,10 +87,7 @@
 
         raise NotImplementedError(f"Unsupported file format for file {file}")
 
-    def add_constraints(self, model):
-=======
     def _add_constraints(self, model):
->>>>>>> 8c3b4540
         """Add constraints to the model."""
 
     def add_location(self, location):
