"""Abstract MTRESS components."""

from __future__ import annotations
from abc import abstractmethod

from typing import TYPE_CHECKING, Callable, NamedTuple, Tuple

from graphviz import Digraph
from oemof.solph import Bus
from oemof.solph.components import Source, Sink, Converter, GenericStorage

from ._interfaces import NamedElement
from ._solph_model import SolphModel

if TYPE_CHECKING:
    from ._location import Location

SOLPH_SHAPES = {
    Source: "trapezium",
    Sink: "invtrapezium",
    Bus: "ellipse",
    Converter: "octagon",
    GenericStorage: "cylinder",
}


class AbstractComponent(NamedElement):
    """Abstract MTRESS component."""

    def __init__(self, **kwargs) -> None:
        """Initialize a generic MTRESS component."""
        super().__init__(**kwargs)
        self._location = None

    @property
    def identifier(self) -> list[str]:
        """Return identifier of this component."""
        return self.location.identifier + [self.slug]

    def assign_location(self, location):
        """Assign component to a location."""
        self._location = location

    @property
    def location(self):
        """Return location this component belongs to."""
        return self._location

    def register_location(self, location: Location):
        """Register this component to a location."""
        if self._location is not None:
            raise KeyError("Location already registered")

        self._location = location

    @abstractmethod
    def graph(self, detail: bool = False) -> Tuple[Digraph, set]:
        """Draw a graph representation of the component."""


class SolphLabel(NamedTuple):
    location: str
    mtress_component: str
    solph_node: str


class AbstractSolphRepresentation(AbstractComponent):
    """Interface for components which can be represented in `oemof.solph`."""

    def __init__(self, **kwargs) -> None:
        """Initialize component."""
        super().__init__(**kwargs)

        self._solph_nodes: list = []
        self._solph_model: SolphModel = None

    def register_solph_model(self, solph_model: SolphModel) -> None:
        """Store a reference to the solph model."""
        if self._solph_model is not None:
            raise KeyError("SolphModel already registered")

        self._solph_model = solph_model

    def create_solph_node(self, label: str, node_type: Callable, **kwargs):
        """Create a solph node and add it to the solph model."""
        _full_label = SolphLabel(*self.create_label(label))

        if label in self._solph_nodes:
            raise KeyError(f"Solph component named {_full_label} already exists")

        _node = node_type(label=_full_label, **kwargs)

        # Store a reference to the MTRESS component
        setattr(_node, "mtress_component", self)
        setattr(_node, "short_label", label)

        self._solph_nodes.append(_node)
        self._solph_model.energy_system.add(_node)

        return _node

    @property
    def solph_nodes(self) -> list:
        """Iterate over solph nodes."""
        return self._solph_nodes

    def build_core(self) -> None:
        """Build the core structure of the component."""

    def establish_interconnections(self) -> None:
        """Build interconnections with other nodes."""

    def add_constraints(self) -> None:
        """Add constraints to the model."""

    def graph(self, detail: bool = False) -> Tuple[Digraph, set]:
        """
        Generate graphviz visualization of the MTRESS component.

        :param detail: Include solph nodes.
        """
        external_edges = set()

        graph = Digraph(name=f"cluster_{self.identifier}")
        graph.attr(
            "graph",
            label=self.name,
            # Draw border of cluster only for detail representation
            style="dashed" if detail else "invis",
        )

        if not detail:
            # TODO: Node shape?
            graph.node(str(self.identifier), label=self.name)

        for solph_node in self.solph_nodes:
            if detail:
                graph.node(
                    name=str(solph_node.label),
<<<<<<< HEAD
                    label=str(solph_node.short_label),
=======
                    label=solph_node.short_label,
>>>>>>> 77241b02
                    shape=SOLPH_SHAPES.get(type(solph_node), "rectangle"),
                )

            for origin in solph_node.inputs:
                if origin in self._solph_nodes:
                    # This is an internal edge and thus only added if detail is True
                    if detail:
                        graph.edge(str(origin.label), str(solph_node.label))
                else:
                    # This is an external edge
                    if detail:
                        # Add edge from solph component to solph component
                        external_edges.add((str(origin.label), str(solph_node.label)))
                    else:
                        # Add edge from MTRESS component to MTRESS component
                        external_edges.add((
                            str(origin.mtress_component.identifier),
                            str(self.identifier)
                        ))

        return graph, external_edges

    # TODO: Methods for result analysis


class ModelicaInterface(AbstractComponent):  # pylint: disable=too-few-public-methods
    """Interface for components which can be represented in open modelica."""

    # At the moment, this is just a memory aid<|MERGE_RESOLUTION|>--- conflicted
+++ resolved
@@ -137,11 +137,7 @@
             if detail:
                 graph.node(
                     name=str(solph_node.label),
-<<<<<<< HEAD
                     label=str(solph_node.short_label),
-=======
-                    label=solph_node.short_label,
->>>>>>> 77241b02
                     shape=SOLPH_SHAPES.get(type(solph_node), "rectangle"),
                 )
 
