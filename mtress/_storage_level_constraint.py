"""A constraint to allow flows from to a storage based on the storage level.

SPDX-FileCopyrightText: Patrik Schönfeldt

SPDX-License-Identifier: MIT
"""

from oemof.network.network import Node
from oemof.solph import Bus, Model
from oemof.solph.components import GenericStorage
from pyomo import environ as po


def storage_level_constraint(
    model: Model,
    name: str,
    storage_component: GenericStorage,
    multiplexer_bus: Bus,
    input_levels: dict[Node:float] = None,
    output_levels: dict[Node:float] = None,
):
    r"""
    Add constraints to implement storage content based access.

    Parameters
    ----------
    model : oemof.solph.Model
        Model to which the constraint is added.
    name : string
        Name of the multiplexer.
    storage_component : oemof.solph.components.GenericStorage
        Storage component whose content should mandate the possible inputs and outputs.
    multiplexer_bus : oemof.solph.Bus
        Bus which connects the input and output levels to the storage.
    input_levels : dictionary with oemof.solph.Bus as keys and float as values
        Dictionary of buses which act as inputs and corresponding levels
    output_levels : dictionary with oemof.solph.Bus as keys and float as values
        Dictionary of buses which act as outputs and corresponding level

    Note that all flows effected by this constraint will be <= 1.

    Verbose description can be found in https://arxiv.org/abs/2211.14080
    """
    if input_levels is None:
        input_levels = {}
    if output_levels is None:
        output_levels = {}

    def _outputs():
        OUTPUTS = po.Set(initialize=output_levels.keys())
        setattr(model, f"{name}_OUTPUTS", OUTPUTS)

        active_output = po.Var(
            OUTPUTS, model.TIMESTEPS, domain=po.Binary, bounds=(0, 1)
        )
        setattr(model, f"{name}_active_output", active_output)

        constraint_name = f"{name}_output_active_constraint"

        def _output_active_rule(m):
            for t in m.TIMESTEPS:
                for o in output_levels:
                    getattr(m, constraint_name).add(
                        (o, t),
                        m.GenericStorageBlock.storage_content[storage_component, t + 1]
                        >= active_output[o, t]
                        * output_levels[o]
                        * storage_component.nominal_storage_capacity,
                    )

        setattr(
            model,
            constraint_name,
            po.Constraint(
                OUTPUTS,
                model.TIMESTEPS,
                noruleinit=True,
            ),
        )
        setattr(
            model,
            constraint_name + "build",
            po.BuildAction(rule=_output_active_rule),
        )

        # Define constraints on the output flows
        def _constraint_output_rule(m, o, t):
            return m.flow[multiplexer_bus, o, t] <= active_output[o, t]

        setattr(
            model,
            f"{name}_output_constraint",
            po.Constraint(OUTPUTS, model.TIMESTEPS, rule=_constraint_output_rule),
        )

    _outputs()

    def _inputs():
        INPUTS = po.Set(initialize=input_levels.keys())
        setattr(model, f"{name}_INPUTS", INPUTS)

        inactive_input = po.Var(
            INPUTS, model.TIMESTEPS, domain=po.Binary, bounds=(0, 1)
        )
        setattr(model, f"{name}_active_input", inactive_input)

        constraint_name = f"{name}_input_active_constraint"

        def _input_active_rule(m):
            for t in m.TIMESTEPS:
                for o in input_levels:
                    getattr(m, constraint_name).add(
                        (o, t),
                        m.GenericStorageBlock.storage_content[storage_component, t]
                        / storage_component.nominal_storage_capacity
                        - input_levels[o]
                        <= inactive_input[o, t],
                    )

        setattr(
            model,
            constraint_name,
            po.Constraint(
                INPUTS,
                model.TIMESTEPS,
                noruleinit=True,
            ),
        )
        setattr(
            model,
            constraint_name + "build",
            po.BuildAction(rule=_input_active_rule),
        )

        # Define constraints on the input flows
        def _constraint_input_rule(m, i, t):
<<<<<<< HEAD
            return (
                m.flow[i, multiplexer_bus, t] <= 1 - inactive_input[i, t]
            )
=======
            return m.flow[i, multiplexer_component, t] <= 1 - inactive_input[i, t]
>>>>>>> 3ee1acd5

        setattr(
            model,
            f"{name}_input_constraint",
            po.Constraint(INPUTS, model.TIMESTEPS, rule=_constraint_input_rule),
        )

    _inputs()

    return<|MERGE_RESOLUTION|>--- conflicted
+++ resolved
@@ -134,13 +134,7 @@
 
         # Define constraints on the input flows
         def _constraint_input_rule(m, i, t):
-<<<<<<< HEAD
-            return (
-                m.flow[i, multiplexer_bus, t] <= 1 - inactive_input[i, t]
-            )
-=======
-            return m.flow[i, multiplexer_component, t] <= 1 - inactive_input[i, t]
->>>>>>> 3ee1acd5
+            return m.flow[i, multiplexer_bus, t] <= 1 - inactive_input[i, t]
 
         setattr(
             model,
