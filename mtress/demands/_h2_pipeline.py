--- conflicted
+++ resolved
@@ -15,35 +15,7 @@
 
 class HydrogenPipeline(AbstractDemand, AbstractSolphRepresentation):
     """
-<<<<<<< HEAD
      Class representing a hydrogen injection into Hydrogen Pipeline.
-
-     Functionality: This models the hydrogen injection into a 100% Hydrogen Pipeline.
-     The inclusion of this feature in MTRESS is based on the recognition of various
-     government initiatives in several developed countries, including Germany, where
-     efforts are being made to establish pipelines dedicated to transporting 100%
-     hydrogen. In Germany, there are already existing/in plan pipelines that have been
-     repurposed or newly constructed to transport hydrogen exclusively. This functionality
-     can be enabled in MTRESS,allowing for the modeling of hydrogen injection into such pipelines.
-
-    Procedure: Create a HydrogenInjection instance with the required parameters:
-     - name: Name.
-     - h2_vol_flow: The time series of the hydrogen flow limit (in kg/h) based on capacity
-                    of injection at that injection point or max hydrogen demand in that network
-                    or overall capacity of that H2 Pipeline.
-     - pressure: Pressure level of the hydrogen injection in the H2 Pipeline.
-     - revenue: Revenue that can be earned per kg H2 injection (€/kg H2).
-    """
-
-    def __init__(
-        self,
-        name: str,
-        h2_vol_flow: TimeseriesSpecifier,
-        revenue: float,
-        pressure: float,
-    ):
-=======
-    Class representing a hydrogen injection into Hydrogen Pipeline.
 
     Functionality: This models the hydrogen injection into a 100% Hydrogen Pipeline.
     The inclusion of this feature in MTRESS is based on the recognition of various
@@ -70,7 +42,6 @@
         :param pressure: Pressure level of the hydrogen injection in the H2 Pipeline.
         :param revenue: Revenue that can be earned per kg H2 injection (€/kg H2).
         """
->>>>>>> b92177cf
         super().__init__(name=name)
 
         self._h2_vol_flow = h2_vol_flow
