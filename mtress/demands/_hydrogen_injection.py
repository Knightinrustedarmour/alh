--- conflicted
+++ resolved
@@ -15,7 +15,6 @@
 
 class HydrogenInjection(AbstractDemand, AbstractSolphRepresentation):
     """
-<<<<<<< HEAD
      Class representing a hydrogen injection into Natural gas grid
 
      Functionality:
@@ -26,38 +25,12 @@
      is provided by the user. One can still input higher than 20%  vol H2 injection
      depending on the use case.
 
-     Note: It's important to note that this simplified approach does not account for the
-     complexities of the gas grid, such as pressure variations, pipeline capacities, gas
-     composition (h2 presence already due to injection at other site within the network?),
-     detailed safety considerations and engineering constraints, etc. It provides a rough
-     estimation of the maximum allowable hydrogen volume based on the h2 injection volume
-     limit and the volumetric flow rate of natural gas at the injection point.
-
-
-    Procedure: Create a HydrogenInjection instance with the required parameters:
-     - name: Name.
-     - ng_vol_flow: The time series of the natural gas flow rate (in kg/h).
-     - pressure: Pressure level of the hydrogen injection into natural gas grid.
-     - revenue: Revenue that can be earned per kg H2 injection (€/kg H2).
-     - h2_vol_limit: Volume limit of the hydrogen injection into NG grid.
-=======
-    Class representing a hydrogen injection into Natural gas grid
-
-    Functionality:
-    Models the injection of hydrogen into the natural gas grid with the upper limit
-    given by volume limit  multiplied by the natural gas flow time series. Due to
-    current german regulation, upper % vol limit to the h2 injection is restricted
-    with 20%, and therefore it will raise a warning in case higher than 20 % vol limit
-    is provided by the user. One can still input higher than 20%  vol H2 injection
-    depending on the use case.
-
     Note: It's important to note that this simplified approach does not account for the
     complexities of the gas grid, such as pressure variations, pipeline capacities, gas
     composition (H2 presence due to injection at other site within the network?),
     detailed safety considerations and engineering constraints, etc. It provides a rough
     estimation of the maximum allowable hydrogen volume based on the h2 injection volume
     limit and the volumetric flow rate of natural gas at the injection point.
->>>>>>> b92177cf
     """
 
     def __init__(
@@ -68,8 +41,6 @@
         revenue: float,
         h2_vol_limit: float,
     ):
-<<<<<<< HEAD
-=======
         """
         Create a HydrogenInjection instance.
 
@@ -80,7 +51,6 @@
         :param h2_vol_limit: Percentual volume limit of the injection into NG grid.
         """
 
->>>>>>> b92177cf
         super().__init__(name=name)
 
         self._ng_vol_flow = ng_vol_flow
