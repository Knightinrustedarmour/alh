--- conflicted
+++ resolved
@@ -31,12 +31,8 @@
 from ._photovoltaics import Photovoltaics
 from ._pressure_storage import H2Storage
 from ._renewable_electricity_source import RenewableElectricitySource
-<<<<<<< HEAD
 from .grid_connection import ElectricityGridConnection, GasGridConnection
-
-=======
 from ._heating_rod import HeatingRod
->>>>>>> cafa86da
 __all__ = [
     "AirHeatExchanger",
     "GeothermalHeatExchanger",
@@ -54,15 +50,12 @@
     "BatteryStorage",
     "HeatPump",
     "CHP",
-<<<<<<< HEAD
+    "HeatingRod",
     "NATURALGAS_CHP",
     "BIOGAS_CHP",
     "BIOMETHANE_CHP",
     "HYDROGEN_CHP",
     "HYDROGEN_MIXED_CHP",
-=======
-    "HeatingRod",
->>>>>>> cafa86da
     "GasCompressor",
     "H2Storage",
     "FuelCell",
