"""Base class for MTRESS technologies."""

from abc import ABC, abstractmethod
from enum import Enum, auto

from .._abstract_component import AbstractComponent


class FlowType(Enum):
    """Types/categories for oemof flows."""

    ALL = auto()
    IN = auto()
    OUT = auto()
    PRODUCTION = auto()
    STORAGE = auto()
    EXPORT = auto()
    IMPORT = auto()
    RENEWABLE = auto()


class AbstractTechnology(AbstractComponent):
    """Base class for MTRESS technologies."""

<<<<<<< HEAD
    def __init__(self, name):
        """Initialize technology."""
        super().__init__(name)
        self._flows = None

    def build(self):
        self._flows = {flow_type: set() for flow_type in FlowType}

    def add_interconnections(self):
        """
        Add technology interconnections.

        Some technologies require interconnections, e.g. an ice storage
        connects to a heat pump. These interconnections have to be made
        after creation of the technologies.
        """

    def add_constraints(self, model: solph.Model):
        """
        Add model constraints.

        Some technologies require constraints, e.g. a shared limit on a
        storage with multiple temperature levels. These constraints can
        not be created prior to the model generation.
        """
        pass

=======
    def __init__(self, name: str):
        """Initialize technology."""
        super().__init__(name)
        self._flows = {flow_type: set() for flow_type in FlowType}

    # TODO: The flow categorization logic should probably move to a solph specific class
>>>>>>> ecd7bfb5
    def categorise_flow(self, flow, flow_types):
        """Categorise given flow under the named flow_types."""
        for flow_type in flow_types | {FlowType.ALL}:
            if flow_type in self._flows:
                self._flows[flow_type].add(flow)
            else:
                self._flows[flow_type] = {flow}

    def get_flows(self, flow_types):
        """Return flows categorised under all named flow_types."""
        flows = self._flows[FlowType.ALL].copy()

        for flow_type in flow_types:
            try:
                flows.intersection_update(self._flows[flow_type])
            except KeyError:
                return set()

        return flows


class AbstractAnergySource(ABC):
    """Interface class for anergy providing technologies.

    Functionality/Notice: There can be several anergy sources, such as
        a down hole heat exchanger or air source heat exchanger.
        They hold a time series for both the temperature and the
        power limit that can be drawn from the source. Additionally
        a total limit can be defined, which is particularly
        important for geothermal sources that need to recover.

    """

    @property
    @abstractmethod
    def temperature(self):
        """Return anergy temperature level."""

    @property
    @abstractmethod
    def bus(self):
        """Return oemof bus to connect to."""<|MERGE_RESOLUTION|>--- conflicted
+++ resolved
@@ -22,42 +22,12 @@
 class AbstractTechnology(AbstractComponent):
     """Base class for MTRESS technologies."""
 
-<<<<<<< HEAD
-    def __init__(self, name):
-        """Initialize technology."""
-        super().__init__(name)
-        self._flows = None
-
-    def build(self):
-        self._flows = {flow_type: set() for flow_type in FlowType}
-
-    def add_interconnections(self):
-        """
-        Add technology interconnections.
-
-        Some technologies require interconnections, e.g. an ice storage
-        connects to a heat pump. These interconnections have to be made
-        after creation of the technologies.
-        """
-
-    def add_constraints(self, model: solph.Model):
-        """
-        Add model constraints.
-
-        Some technologies require constraints, e.g. a shared limit on a
-        storage with multiple temperature levels. These constraints can
-        not be created prior to the model generation.
-        """
-        pass
-
-=======
     def __init__(self, name: str):
         """Initialize technology."""
         super().__init__(name)
         self._flows = {flow_type: set() for flow_type in FlowType}
 
     # TODO: The flow categorization logic should probably move to a solph specific class
->>>>>>> ecd7bfb5
     def categorise_flow(self, flow, flow_types):
         """Categorise given flow under the named flow_types."""
         for flow_type in flow_types | {FlowType.ALL}:
