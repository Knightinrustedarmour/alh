"""
Heat pump to be used with the layered heat energy carrier.

SPDX-FileCopyrightText: Deutsches Zentrum für Luft und Raumfahrt
SPDX-FileCopyrightText: kehag Energiehandel GMbH
SPDX-FileCopyrightText: Patrik Schönfeldt
SPDX-FileCopyrightText: Lucas Schmeling

SPDX-License-Identifier: MIT
"""
from typing import Optional

from oemof import solph

from .._abstract_component import AbstractSolphComponent
from ..carriers import Electricity, Heat
from ..physics import calc_cop, celsius_to_kelvin
from ._abstract_technology import AbstractAnergySource, AbstractTechnology


class HeatPump(AbstractTechnology, AbstractSolphComponent):
    """
    Clustered heat pump for modeling power flows with variable temperature levels.

    Connects any input to any output using solph.Transformer
    with shared resources, see https://arxiv.org/abs/2012.12664

    Flows:
    E --> HP1,         E --> HP2,       E --> HP3
    A --> HP1,         A --> HP2,       A --> HP3
    1HP --> HP1,     1HP --> HP2,     1HP --> HP3
    HP0 --> Qin(T1), HP1 --> Qin(T2), HP2 --> Qin(T3)

    Sketch:
        Resources     | Technologies |  Layer Inputs

               ┏━━━━━━━━━━━━━━┓
         ┌─────╂───────→[HP3]─╂────────→(Qin(T3))
         │     ┃  ┌─────↗     ┃            ↓
       (E,A)───╂──┼────→[HP2]─╂────────→(Qin(T2))
         │     ┃  │┌─────↗    ┃            ↓
         └─────╂──┼┼───→[HP1]─╂────────→(Qin(T1))
               ┃ [1HP]────↗   ┃
               ┗━━━━━━━━━━━━━━┛

    The heat pump is modelled as an array of virtual heat pumps,
    each with the correct COP for the corresponding temperatures.
    To not allow producing more heat than the real heat pump,
    all these virtual heat pumps share anergy and energy sources
    and can further have one shared virtual normalisation source (1HP).

    The heat pump also connects to every available anergy source at
    the location. The COPs are automatically calculated based on the
    information given by the heat carrier and the anergy sources.
    """


    def __init__(
        self,
        name: str,
        thermal_power_limit: float = None,
<<<<<<< HEAD
        cop_0_35: float = 4.6
=======
        cop_0_35: float = 4.6,
        anergy_sources: Optional[list] = None,
>>>>>>> ecd7bfb5
    ):
        """
        Initialize heat pump component.

        :param thermal_power_limit: Thermal power limit on all temperature ranges
        :param cop_0_35: COP for the temperature rise 0°C to 35°C
        :param anergy_sources: Anergy sources (names) to connect to, defaults to all
        """
<<<<<<< HEAD
        super().__init__(name=__class__)

        self._thermal_power_limit = thermal_power_limit
        self._cop_0_35 = cop_0_35
        self._electricity_bus = None
        self._heat_budget_bus = None

    def build(self):
=======
        super().__init__(name)

        self.thermal_power_limit = thermal_power_limit
        self.cop_0_35 = cop_0_35
        self.anergy_sources = anergy_sources

        # Solph specific parameters
        self.electricity_bus = None
        self.heat_budget_bus = None

    def build_core(self):
        """Build core structure of oemof.solph representation."""
>>>>>>> ecd7bfb5
        # Add electrical connection
        electricity_carrier = self.location.get_carrier(Electricity)

        self.electricity_bus = self._solph_model.add_solph_component(
            mtress_component=self,
            label="electricity",
            solph_component=solph.Bus,
            inputs={electricity_carrier.distribution: solph.Flow()},
        )

        # Create bus and source for a combined thermal power limit on all temperature
        # levels
        self.heat_budget_bus = heat_budget_bus = self._solph_model.add_solph_component(
            mtress_component=self,
            label="heat_budget_bus",
            solph_component=solph.Bus,
        )

        self._solph_model.add_solph_component(
            mtress_component=self,
            label="heat_budget_source",
            solph_component=solph.Source,
            outputs={
<<<<<<< HEAD
                heat_budget_bus: solph.Flow(
                    nominal_value=self._thermal_power_limit
                )
=======
                heat_budget_bus: solph.Flow(nominal_value=self.thermal_power_limit)
>>>>>>> ecd7bfb5
            },
        )

    def establish_interconnections(self):
        """Add connections to anergy sources."""
        heat_carrier = self.location.get_carrier(Heat)

        for anergy_source in self.location.get_technology(AbstractAnergySource):
            if self.anergy_sources is None or anergy_source.name in self.anergy_sources:
                # Add tranformers for each heat source.
                for target_temperature in heat_carrier.temperature_levels:
                    cop = calc_cop(
                        temp_input=celsius_to_kelvin(anergy_source.temperature),
                        temp_output=celsius_to_kelvin(target_temperature),
                        cop_0_35=self.cop_0_35,
                    )

                    self._solph_model.add_solph_component(
                        mtress_component=self,
                        label=f"{anergy_source.name}_{target_temperature:.0f}",
                        solph_component=solph.Transformer,
                        inputs={
                            anergy_source.bus: solph.Flow(),
                            self.electricity_bus: solph.Flow(),
                            self.heat_budget_bus: solph.Flow(),
                        },
                        outputs={
                            heat_carrier.inputs[target_temperature]: solph.Flow(),
                        },
                        conversion_factors={
                            self.heat_budget_bus: 1,
                            anergy_source.bus: (cop - 1) / cop,
                            self.electricity_bus: 1 / cop,
                            heat_carrier.inputs[target_temperature]: 1,
                        },
                    )<|MERGE_RESOLUTION|>--- conflicted
+++ resolved
@@ -54,17 +54,12 @@
     information given by the heat carrier and the anergy sources.
     """
 
-
     def __init__(
         self,
         name: str,
         thermal_power_limit: float = None,
-<<<<<<< HEAD
-        cop_0_35: float = 4.6
-=======
         cop_0_35: float = 4.6,
         anergy_sources: Optional[list] = None,
->>>>>>> ecd7bfb5
     ):
         """
         Initialize heat pump component.
@@ -73,16 +68,6 @@
         :param cop_0_35: COP for the temperature rise 0°C to 35°C
         :param anergy_sources: Anergy sources (names) to connect to, defaults to all
         """
-<<<<<<< HEAD
-        super().__init__(name=__class__)
-
-        self._thermal_power_limit = thermal_power_limit
-        self._cop_0_35 = cop_0_35
-        self._electricity_bus = None
-        self._heat_budget_bus = None
-
-    def build(self):
-=======
         super().__init__(name)
 
         self.thermal_power_limit = thermal_power_limit
@@ -95,7 +80,6 @@
 
     def build_core(self):
         """Build core structure of oemof.solph representation."""
->>>>>>> ecd7bfb5
         # Add electrical connection
         electricity_carrier = self.location.get_carrier(Electricity)
 
@@ -119,13 +103,7 @@
             label="heat_budget_source",
             solph_component=solph.Source,
             outputs={
-<<<<<<< HEAD
-                heat_budget_bus: solph.Flow(
-                    nominal_value=self._thermal_power_limit
-                )
-=======
                 heat_budget_bus: solph.Flow(nominal_value=self.thermal_power_limit)
->>>>>>> ecd7bfb5
             },
         )
 
