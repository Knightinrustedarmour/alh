"""This module provides a class representing an air heat exchanger."""


from oemof import solph

from .._abstract_component import AbstractSolphComponent
from ._abstract_technology import AbstractAnergySource, AbstractTechnology


<<<<<<< HEAD
class AirHeatExchanger(AbstractTechnology, AbstractAnergySource):
    """
    Functionality: Air heat exchanger for e.g. heat pumps. Holds a time
        series of both the temperature and the power limit that can be
        drawn from the source.

    Procedure: Create a simple air heat exchanger by doing the following:

        house_1.add_component(
            technologies.AirHeatExchanger(air_temperatures=[3])

    Further documentation regarding anergy found in the class
    AbstractAnergysource.

    """
=======
class AirHeatExchanger(
    AbstractTechnology, AbstractAnergySource, AbstractSolphComponent
):
    """Air heat exchanger for e.g. heat pumps."""
>>>>>>> ecd7bfb5

    def __init__(self, name: str, air_temperatures, nominal_power: float = None):
        """
        Initialize air heat exchanger for e.g. heat pumps.

        :param name: Name of the component.
        :param nominal_power: Nominal power of the heat exchanger.
        :param air_temperatures: Reference to air temperature time series
        """
<<<<<<< HEAD
        super().__init__(**kwargs, name=__class__)

        self._nominal_power = nominal_power
=======
        super().__init__(name)

        self.nominal_power = nominal_power
        self.air_temperatures = air_temperatures
>>>>>>> ecd7bfb5

        # Solph model interfaces
        self._bus = None

<<<<<<< HEAD
        self._bus = None

    def build(self):
        self._bus = bus = solph.Bus(
            label=self._generate_label("output"),
        )

        source = solph.Source(
            label=self._generate_label("source"),
            outputs={bus: solph.Flow(nominal_value=self._nominal_power)},
=======
    def build_core(self):
        """Build core structure of oemof.solph representation."""
        self.air_temperatures = self._solph_model.data.get_timeseries(
            self.air_temperatures
        )

        self._bus = _bus = self._solph_model.add_solph_component(
            mtress_component=self,
            label="output",
            solph_component=solph.Bus,
>>>>>>> ecd7bfb5
        )

        self._solph_model.add_solph_component(
            mtress_component=self,
            label="source",
            solph_component=solph.Source,
            outputs={_bus: solph.Flow(nominal_value=self.nominal_power)},
        )

    @property
    def temperature(self):
        """Return temperature level of anergy source."""
        return self.air_temperatures

    @property
    def bus(self):
        """Return _bus to connect to."""
        return self._bus<|MERGE_RESOLUTION|>--- conflicted
+++ resolved
@@ -7,9 +7,12 @@
 from ._abstract_technology import AbstractAnergySource, AbstractTechnology
 
 
-<<<<<<< HEAD
-class AirHeatExchanger(AbstractTechnology, AbstractAnergySource):
+class AirHeatExchanger(
+    AbstractTechnology, AbstractAnergySource, AbstractSolphComponent
+):
     """
+    Air heat exchanger for e.g. heat pumps.
+
     Functionality: Air heat exchanger for e.g. heat pumps. Holds a time
         series of both the temperature and the power limit that can be
         drawn from the source.
@@ -23,12 +26,6 @@
     AbstractAnergysource.
 
     """
-=======
-class AirHeatExchanger(
-    AbstractTechnology, AbstractAnergySource, AbstractSolphComponent
-):
-    """Air heat exchanger for e.g. heat pumps."""
->>>>>>> ecd7bfb5
 
     def __init__(self, name: str, air_temperatures, nominal_power: float = None):
         """
@@ -38,32 +35,14 @@
         :param nominal_power: Nominal power of the heat exchanger.
         :param air_temperatures: Reference to air temperature time series
         """
-<<<<<<< HEAD
-        super().__init__(**kwargs, name=__class__)
-
-        self._nominal_power = nominal_power
-=======
         super().__init__(name)
 
         self.nominal_power = nominal_power
         self.air_temperatures = air_temperatures
->>>>>>> ecd7bfb5
 
         # Solph model interfaces
         self._bus = None
 
-<<<<<<< HEAD
-        self._bus = None
-
-    def build(self):
-        self._bus = bus = solph.Bus(
-            label=self._generate_label("output"),
-        )
-
-        source = solph.Source(
-            label=self._generate_label("source"),
-            outputs={bus: solph.Flow(nominal_value=self._nominal_power)},
-=======
     def build_core(self):
         """Build core structure of oemof.solph representation."""
         self.air_temperatures = self._solph_model.data.get_timeseries(
@@ -74,7 +53,6 @@
             mtress_component=self,
             label="output",
             solph_component=solph.Bus,
->>>>>>> ecd7bfb5
         )
 
         self._solph_model.add_solph_component(
