--- conflicted
+++ resolved
@@ -133,13 +133,8 @@
         },
         "temperatures": {
             "heat_drop_heating": 20,
-<<<<<<< HEAD
             "intermediate": [30]}}
-    meta_model = run_model_template(custom_params=p2h_params)
-=======
-            "intermediate": [303.15]}}
     meta_model = run_model_template(custom_params=params)
->>>>>>> b2643d64
 
     assert math.isclose(meta_model.thermal_demand(),
                         heat_demand,
@@ -178,13 +173,8 @@
         },
         "temperatures": {
             "heat_drop_heating": 20,
-<<<<<<< HEAD
             "intermediate": [30]}}
-    meta_model = run_model_template(custom_params=p2h_params)
-=======
-            "intermediate": [303.15]}}
     meta_model = run_model_template(custom_params=params)
->>>>>>> b2643d64
 
     assert math.isclose(meta_model.thermal_demand(), heat_demand, rel_tol=1e-5)
     assert math.isclose(meta_model.heat_boiler(), heat_demand, rel_tol=1e-5)
