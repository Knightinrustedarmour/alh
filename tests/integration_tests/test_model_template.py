# -*- coding: utf-8 -*-

"""
SPDX-FileCopyrightText: Deutsches Zentrum für Luft und Raumfahrt
SPDX-FileCopyrightText: Patrik Schönfeldt

SPDX-License-Identifier: MIT
"""
import json
import os
import math
import numpy as np
import pandas as pd

from oemof.solph import views, processing

from meta_model.enaq_meta_model import ENaQMetaModel

HIGH_ACCURACY = 1e-5
OKAY_ACCURACY = 2.5e-2  # sometimes, 2.5 % are good enough


def run_model_template(custom_params=None):
    if custom_params is None:
        custom_params = {}

    dir_name = os.path.dirname(__file__)
    filename = os.path.join(dir_name, "empty_template.json")
    with open(filename) as f:
        params = json.load(f)

    for key1 in custom_params:
        if key1 not in params:
            params[key1] = custom_params[key1]
        else:
            for key2 in custom_params[key1]:
                if type(custom_params[key1][key2]) == dict:
                    for key3 in custom_params[key1][key2]:
                        params[key1][key2][key3] = (
                            custom_params[key1][key2][key3])
                else:
                    params[key1][key2] = custom_params[key1][key2]

    params["demand"] = pd.DataFrame(
        params["demand"],
        index=pd.date_range('1/1/2000', periods=3, freq='H'))
    meta_model = ENaQMetaModel(**params)

    meta_model.model.solve(solver="cbc",
                           solve_kwargs={'tee': False},
                           solver_io='lp',
                           cmdline_options={'ratio': 0.01})

    meta_model.energy_system.results['main'] = views.convert_keys_to_strings(
        processing.results(meta_model.model))
    meta_model.energy_system.results['meta'] = processing.meta_results(
        meta_model.model)

    return meta_model, params


def electricity_costs(electricity_demand, params, time_range):
    working_price = sum(electricity_demand
                        * (np.array(params["energy_cost"][
                                       "electricity"]["market"])
                           + params["energy_cost"][
                                       "electricity"]["surcharge"]))
    demand_rate = (max(electricity_demand) * time_range
                   * params["energy_cost"]["electricity"]["demand_rate"])
    return working_price + demand_rate


def gas_costs(gas_demand, params):
    return sum(gas_demand * np.array(params["energy_cost"]["fossil_gas"]))


def chp_revenue(export, own_consumption, params):
    # TODO: Consider funding hours per year
    feed_in_revenue = (export * (params["energy_cost"]["electricity"]["market"]
                       + params["chp"]["feed_in_subsidy"])).sum()
    oc_costs = own_consumption * (params["energy_cost"]['eeg_levy']
                                  - params["chp"]["own_consumption_subsidy"])
    return feed_in_revenue - oc_costs


def test_empty_template():
    meta_model, params = run_model_template()

    assert math.isclose(meta_model.thermal_demand().sum(), 0, abs_tol=1e-5)
    assert math.isclose(meta_model.el_demand().sum(), 0, abs_tol=1e-5)
    assert math.isclose(meta_model.el_production().sum(), 0, abs_tol=1e-5)
    assert math.isclose(meta_model.optimiser_costs(), 0, abs_tol=1e-5)


def test_electricity_demand_ap():
    electricity_demand = np.full(3, 0.1)

    params = {
        "demand": {"electricity": electricity_demand},
        "energy_cost": {"electricity": {"demand_rate": 0}}}
    meta_model, params = run_model_template(custom_params=params)

    assert math.isclose(meta_model.thermal_demand().sum(), 0, abs_tol=1e-5)
    assert math.isclose(meta_model.el_demand().sum(),
                        electricity_demand.sum(),
                        abs_tol=1e-5)

    assert math.isclose(meta_model.optimiser_costs(),
                        electricity_costs(electricity_demand,
                                          params,
                                          meta_model.time_range))


def test_electricity_demand_lp():
    electricity_demand = np.full(3, 0.1)

    params = {
        "demand": {"electricity": electricity_demand},
        "energy_cost": {"electricity": {
            "demand_rate": 1000,
            "AP": 0}}}
    meta_model, params = run_model_template(custom_params=params)

    assert math.isclose(meta_model.thermal_demand().sum(), 0, abs_tol=1e-5)
    assert math.isclose(meta_model.el_demand().sum(), electricity_demand.sum())

    assert math.isclose(meta_model.optimiser_costs(),
                        electricity_costs(electricity_demand,
                                          params,
                                          meta_model.time_range))


def test_electricity_demand_all_costs():
    electricity_demand = np.full(3, 0.1)

    params = {
        "demand": {"electricity": electricity_demand},
        "energy_cost": {"electricity": {
            "demand_rate": 1000,
            "AP": [15, 20, 15]}}}
    meta_model, params = run_model_template(custom_params=params)

    assert math.isclose(meta_model.thermal_demand().sum(), 0, abs_tol=1e-5)
    assert math.isclose(meta_model.el_demand().sum(), electricity_demand.sum())

    assert math.isclose(meta_model.optimiser_costs(),
                        electricity_costs(electricity_demand,
                                          params,
                                          meta_model.time_range))


def test_gas_boiler():
    heat_demand = np.full(3, 0.1)

    params = {
        "gas_boiler": {"thermal_output": 1},
        "demand": {"heating": heat_demand}}
    meta_model, params = run_model_template(custom_params=params)

    assert math.isclose(meta_model.thermal_demand().sum(), heat_demand.sum())
    assert math.isclose(meta_model.heat_boiler().sum(),
                        heat_demand.sum(),
                        rel_tol=1e-5)
    assert math.isclose(meta_model.heat_p2h().sum(), 0, rel_tol=1e-5)
    assert math.isclose(meta_model.el_demand().sum(), 0, rel_tol=1e-5)

    assert math.isclose(meta_model.optimiser_costs(),
                        gas_costs(heat_demand, params))


def test_booster():
    dhw_demand = np.full(3, 0.1)
    electricity_demand = 1 / 3 * dhw_demand
    gas_demand = 2 / 3 * dhw_demand

    params = {
        "gas_boiler": {"thermal_output": 1},
        "demand": {
            "dhw": dhw_demand}}
    meta_model, params = run_model_template(custom_params=params)

    assert math.isclose(meta_model.thermal_demand().sum(), dhw_demand.sum())
    assert math.isclose(meta_model.heat_boiler().sum(),
                        gas_demand.sum(),
                        rel_tol=1e-5)
    assert math.isclose(meta_model.heat_p2h().sum(), electricity_demand.sum(),
                        rel_tol=1e-5)
    assert math.isclose(meta_model.el_demand().sum(), electricity_demand.sum(),
                        rel_tol=1e-5)

    assert math.isclose(meta_model.optimiser_costs(),
                        electricity_costs(electricity_demand,
                                          params,
                                          meta_model.time_range)
                        + gas_costs(gas_demand, params),
                        rel_tol=1e-5)


def test_booster_heat_drop():
    dhw_demand = np.full(3, 0.1)
    electricity_demand = 0.5 * dhw_demand
    gas_demand = 0.5 * dhw_demand

    params = {
        "gas_boiler": {"thermal_output": 1},
        "demand": {"dhw": dhw_demand},
        "temperatures": {"heat_drop_exchanger_dhw": 10}}  # +50% for booster
    meta_model, params = run_model_template(custom_params=params)

    assert math.isclose(meta_model.thermal_demand().sum(), dhw_demand.sum())
    assert math.isclose(meta_model.heat_boiler().sum(),
                        gas_demand.sum(),
                        rel_tol=1e-5)
    assert math.isclose(meta_model.heat_p2h().sum(),
                        electricity_demand.sum(),
                        rel_tol=1e-5)
    assert math.isclose(meta_model.el_demand().sum(),
                        electricity_demand.sum(),
                        rel_tol=1e-5)

    assert math.isclose(meta_model.optimiser_costs(),
                        electricity_costs(electricity_demand,
                                          params,
                                          meta_model.time_range)
                        + gas_costs(gas_demand, params),
                        rel_tol=1e-5)


def test_fully_solar():
    """
    Solar thermal is present provides enough heat.
    """
    heat_demand = 1
    st_generation = 1

    st_generation = {"ST_20": 3 * [st_generation / 3],
                     "ST_40": 3 * [st_generation / 3]}
    st_generation = pd.DataFrame(
        st_generation,
        index=pd.date_range('1/1/2000', periods=3, freq='H'))

    params = {
        "solar_thermal": {
            "area": 1,
            "spec_generation": st_generation
        },
        "demand": {"heating": 3 * [heat_demand / 3]},
        "temperatures": {"heat_drop_heating": 20}}
    meta_model, params = run_model_template(custom_params=params)

    assert math.isclose(meta_model.heat_solar_thermal().sum(),
                        heat_demand,
                        rel_tol=1e-5)


def test_fully_solar_with_useless_storage():
    """
    Solar thermal is present and can provide enough heat.
    The storage does not have to be used.
    """
    heat_demand = 1
    st_generation = 3

    st_generation = {"ST_20": 3 * [st_generation / 3],
                     "ST_40": 3 * [st_generation / 3]}
    st_generation = pd.DataFrame(
        st_generation,
        index=pd.date_range('1/1/2000', periods=3, freq='H'))

    params = {
        "solar_thermal": {
            "area": 1,
            "spec_generation": st_generation
        },
        "heat_storage": {"volume": 2},
        "demand": {"heating": 3 * [heat_demand / 3]},
        "temperatures": {"heat_drop_heating": 20}}
    meta_model, params = run_model_template(custom_params=params)

    assert math.isclose(meta_model.heat_solar_thermal().sum(),
                        heat_demand,
                        rel_tol=1e-3)  # good enough


def test_partly_solar():
    """
    Solar thermal is present would provide enough heat.
    However, only half of it can be used because of the temperature level
    right in the middle between forward and backward flow temperatures.
    """
    heat_demand = 1
    st_generation = 1

    st_generation = {"ST_20": 3 * [1e-9],
                     "ST_30": 3 * [st_generation / 3],
                     "ST_40": 3 * [1e-9]}
    st_generation = pd.DataFrame(
        st_generation,
        index=pd.date_range('1/1/2000', periods=3, freq='H'))

    params = {
        "gas_boiler": {"thermal_output": 1},
        "solar_thermal": {
            "area": 1,
            "spec_generation": st_generation
        },
        "demand": {
            "heating": 3 * [heat_demand / 3]
        },
        "temperatures": {
            "heat_drop_heating": 20,
            "intermediate": [30]}}
    meta_model, params = run_model_template(custom_params=params)

    assert math.isclose(meta_model.thermal_demand().sum(),
                        heat_demand,
                        rel_tol=1e-5)
    assert math.isclose(meta_model.heat_boiler().sum(),
                        heat_demand/2,
                        rel_tol=1e-5)
    assert math.isclose(meta_model.heat_solar_thermal().sum(),
                        heat_demand/2,
                        rel_tol=1e-5)


def test_partly_solar_bad_timing():
    """
    Solar thermal is present would provide enough heat.
    However, only 1/6th of it can be used because of the temperature level
    right in the middle between forward and backward flow temperatures
    and it is present only in one of three time steps.
    """
    heat_demand = 1
    st_generation = 1

    st_generation = {"ST_20": 3 * [1e-9],
                     "ST_30": [1e-9, st_generation, 1e-9],
                     "ST_40": 3 * [1e-9]}
    st_generation = pd.DataFrame(
        st_generation,
        index=pd.date_range('1/1/2000', periods=3, freq='H'))

    params = {
        "gas_boiler": {"thermal_output": 1},
        "solar_thermal": {
            "area": 1,
            "spec_generation": st_generation
        },
        "demand": {
            "heating": 3 * [heat_demand / 3]
        },
        "temperatures": {
            "heat_drop_heating": 20,
            "intermediate": [30]}}
    meta_model, params = run_model_template(custom_params=params)

    assert math.isclose(meta_model.thermal_demand().sum(),
                        heat_demand,
                        rel_tol=1e-5)
    assert math.isclose(meta_model.heat_boiler().sum(),
                        heat_demand*5/6,
                        rel_tol=1e-5)
    assert math.isclose(meta_model.heat_solar_thermal().sum(),
                        heat_demand/6,
                        rel_tol=1e-5)


def test_partly_solar_with_storage():
    """
    Solar thermal is present would provide enough heat.
    However, only half of it can be used because of the temperature level
    right in the middle between forward and backward flow temperatures.
    The timing is compensated by a storage.
    """
    heat_demand = 1
    st_generation = 1

    st_generation = {"ST_20": 3 * [1e-9],
                     "ST_30": [1e-9, st_generation, 1e-9],
                     "ST_40": 3 * [1e-9]}
    st_generation = pd.DataFrame(
        st_generation,
        index=pd.date_range('1/1/2000', periods=3, freq='H'))

    params = {
        "gas_boiler": {"thermal_output": 1},
        "solar_thermal": {
            "area": 1,
            "spec_generation": st_generation},
        "demand": {
            "heating": 3 * [heat_demand / 3]},
        "heat_storage": {
            "volume": 1e3},  # gigantic storage, so capacity plays no role
        "temperatures": {
            "heat_drop_heating": 20,
            "intermediate": [30]}}
    meta_model, params = run_model_template(custom_params=params)

    assert math.isclose(meta_model.thermal_demand().sum(),
                        heat_demand,
                        rel_tol=1e-5)
    assert math.isclose(meta_model.heat_boiler().sum(),
                        heat_demand/2,
                        rel_tol=1e-5)
    assert math.isclose(meta_model.heat_solar_thermal().sum(),
                        heat_demand/2,
                        rel_tol=1e-5)


def test_useless_solar():
    """
    Solar thermal is present but useless,
    as it only provides heat at backward flow temperature.
    """
    heat_demand = 1
    st_generation = 1

    st_generation = {"ST_20": 3 * [st_generation / 3],
                     "ST_30": 3 * [1e-9],
                     "ST_40": 3 * [1e-9]}
    st_generation = pd.DataFrame(
        st_generation,
        index=pd.date_range('1/1/2000', periods=3, freq='H'))

    params = {
        "gas_boiler": {"thermal_output": 1},
        "solar_thermal": {
            "area": 1,
            "spec_generation": st_generation
        },
        "demand": {
            "heating": 3 * [heat_demand / 3]
        },
        "temperatures": {
            "heat_drop_heating": 20,
            "intermediate": [30]}}
    meta_model, params = run_model_template(custom_params=params)

    assert math.isclose(meta_model.thermal_demand().sum(),
                        heat_demand,
                        rel_tol=1e-5)
    assert math.isclose(meta_model.heat_boiler().sum(),
                        heat_demand,
                        rel_tol=1e-5)
    assert math.isclose(meta_model.heat_solar_thermal().sum(),
                        0,
                        abs_tol=1e-8)


def test_missing_heat():
    heat_demand = 0.3

    params = {
        "demand": {
            "heating": 3 * [heat_demand / 3]}}
    meta_model, params = run_model_template(custom_params=params)

    assert math.isclose(meta_model.thermal_demand().sum(), heat_demand)
    assert math.isclose(meta_model.missing_heat().sum(),
                        heat_demand,
                        rel_tol=1e-5)


def test_chp():
    heat_demand = np.full(3, 2)
    gas_demand = 2*heat_demand
    electricity_production = heat_demand
    electricity_demand = np.array([0, 1, 0.5])
    electricity_export = electricity_production - electricity_demand

    params = {
        "chp": {"gas_input": 4,
                "thermal_output": 2,
                "electric_output": 2},
        "demand": {"heating": heat_demand,
                   "electricity": electricity_demand}}
    meta_model, params = run_model_template(custom_params=params)

    assert math.isclose(meta_model.thermal_demand().sum(), heat_demand.sum())
    assert math.isclose(meta_model.heat_chp().sum(),
                        heat_demand.sum(),
                        rel_tol=1e-5)
    assert math.isclose(meta_model.el_import().sum(), 0, abs_tol=HIGH_ACCURACY)
    assert math.isclose(meta_model.el_export().sum(),
                        electricity_export.sum(),
                        rel_tol=HIGH_ACCURACY)
    chp_export_flow = sum(meta_model.energy_system.results['main'][
                ("b_el_chp_fund", "b_elxprt")]['sequences']['flow'])
    assert math.isclose(chp_export_flow,
                        electricity_export.sum(),
                        rel_tol=HIGH_ACCURACY)
    optimiser_costs = meta_model.optimiser_costs()
    manual_costs = (gas_costs(gas_demand, params)
                    - chp_revenue(electricity_export,
                                  electricity_demand.sum(),
                                  params))
    assert math.isclose(optimiser_costs,
                        manual_costs,
                        rel_tol=1e-5)


def test_heat_pump():
    heat_demand = np.full(3, 0.1)
    design_cop = 5
    electricity_demand = heat_demand/design_cop

    params = {
        "heat_pump": {"electric_input": 1,
                      "cop_0_35": design_cop},
        "geothermal_heat_source": {"thermal_output": 1},
        "demand": {
            "heating": heat_demand},
<<<<<<< HEAD
        "temperatures": {"heating": 35}}
=======
            "temperatures": {"heating": 35}}
>>>>>>> a6775ea2
    meta_model, params = run_model_template(custom_params=params)

    assert math.isclose(meta_model.thermal_demand().sum(), heat_demand.sum())
    assert math.isclose(meta_model.heat_heat_pump().sum(),
                        heat_demand.sum(),
                        rel_tol=HIGH_ACCURACY)
    design_cop_heat = meta_model.el_import().sum() * design_cop
    assert math.isclose(design_cop_heat,
                        heat_demand.sum(),
                        rel_tol=OKAY_ACCURACY)
    assert math.isclose(meta_model.optimiser_costs(),
                        electricity_costs(electricity_demand,
                                          params,
                                          meta_model.time_range),
                        rel_tol=OKAY_ACCURACY)


def test_pv_export():
    params = {"pv": {
        "nominal_power": 2,
        "feed_in_tariff": 75,
        "spec_generation": [0, 2, 1]
    }}
    meta_model, params = run_model_template(custom_params=params)

    for i in range(3):
        assert math.isclose(meta_model.el_pv()[i],
                            params["pv"]["nominal_power"]
                            * params["pv"]["spec_generation"][i])
        assert math.isclose(meta_model.el_export()[i],
                            params["pv"]["nominal_power"]
                            * params["pv"]["spec_generation"][i])

    assert math.isclose(meta_model.optimiser_costs(),
                        -params["pv"]["nominal_power"]
                        * sum(params["pv"]["spec_generation"])
                        * params["pv"]["feed_in_tariff"],
                        abs_tol=HIGH_ACCURACY)


if __name__ == '__main__':
    test_chp()<|MERGE_RESOLUTION|>--- conflicted
+++ resolved
@@ -510,11 +510,7 @@
         "geothermal_heat_source": {"thermal_output": 1},
         "demand": {
             "heating": heat_demand},
-<<<<<<< HEAD
         "temperatures": {"heating": 35}}
-=======
-            "temperatures": {"heating": 35}}
->>>>>>> a6775ea2
     meta_model, params = run_model_template(custom_params=params)
 
     assert math.isclose(meta_model.thermal_demand().sum(), heat_demand.sum())
