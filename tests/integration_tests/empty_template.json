--- conflicted
+++ resolved
@@ -19,7 +19,7 @@
     },
     "geothermal_heat_source": {
         "thermal_output": 0,
-        "temperature": 273.15
+        "temperature": 0
     },
     "ice_storage": {
         "volume": 0,
@@ -90,11 +90,7 @@
         "electricity": {
             "LP": 15000,
             "AP": [17, 17, 17],
-<<<<<<< HEAD
-            "market": [100, 100, 100]
-=======
-            "market": 0
->>>>>>> a5b9d5d1
+            "market": 100
         },
         "fossil_gas": 35,
         "biomethane": 95,
