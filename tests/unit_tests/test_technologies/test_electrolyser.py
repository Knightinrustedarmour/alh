from mtress.technologies import ALKALINE_ELECTROLYSER, Electrolyser


def test_electrolyser():
    ely_name = ("AEL",)
    ely_nominal_power = (100e3,)

    electrolyser = Electrolyser(
        name=ely_name,
        nominal_power=ely_nominal_power,
        template=ALKALINE_ELECTROLYSER,
    )

    assert electrolyser.name == ely_name
    assert electrolyser.nominal_power == ely_nominal_power
<<<<<<< HEAD
    assert (
        electrolyser.hydrogen_efficiency
        == ALKALINE_ELECTROLYSER.hydrogen_efficiency
    )
    assert (
        electrolyser.thermal_efficiency
        == ALKALINE_ELECTROLYSER.thermal_efficiency
    )
=======
    assert electrolyser.full_load_hydrogen_efficiency == ALKALINE_ELECTROLYSER.full_load_hydrogen_efficiency
    assert electrolyser.full_load_thermal_efficiency == ALKALINE_ELECTROLYSER.full_load_thermal_efficiency
>>>>>>> 61a1d859
    assert (
        electrolyser.maximum_temperature
        == ALKALINE_ELECTROLYSER.maximum_temperature
    )
    assert (
        electrolyser.hydrogen_output_pressure
        == ALKALINE_ELECTROLYSER.hydrogen_output_pressure
        == 30
    )<|MERGE_RESOLUTION|>--- conflicted
+++ resolved
@@ -13,23 +13,9 @@
 
     assert electrolyser.name == ely_name
     assert electrolyser.nominal_power == ely_nominal_power
-<<<<<<< HEAD
-    assert (
-        electrolyser.hydrogen_efficiency
-        == ALKALINE_ELECTROLYSER.hydrogen_efficiency
-    )
-    assert (
-        electrolyser.thermal_efficiency
-        == ALKALINE_ELECTROLYSER.thermal_efficiency
-    )
-=======
-    assert electrolyser.full_load_hydrogen_efficiency == ALKALINE_ELECTROLYSER.full_load_hydrogen_efficiency
-    assert electrolyser.full_load_thermal_efficiency == ALKALINE_ELECTROLYSER.full_load_thermal_efficiency
->>>>>>> 61a1d859
-    assert (
-        electrolyser.maximum_temperature
-        == ALKALINE_ELECTROLYSER.maximum_temperature
-    )
+    assert electrolyser.hydrogen_efficiency == ALKALINE_ELECTROLYSER.hydrogen_efficiency
+    assert electrolyser.thermal_efficiency == ALKALINE_ELECTROLYSER.thermal_efficiency
+    assert electrolyser.maximum_temperature == ALKALINE_ELECTROLYSER.maximum_temperature
     assert (
         electrolyser.hydrogen_output_pressure
         == ALKALINE_ELECTROLYSER.hydrogen_output_pressure
